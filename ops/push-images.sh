--- conflicted
+++ resolved
@@ -7,11 +7,7 @@
 release=$(grep -m 1 '"version":' "$root/package.json" | cut -d '"' -f 4)
 commit=$(git rev-parse HEAD | head -c 8)
 
-<<<<<<< HEAD
-images="auth builder database ethprovider messaging_proxy nats node node_proxy router router_proxy test_runner iframe_app node_arm"
-=======
-images="auth builder database ethprovider messaging_proxy nats node router test_runner iframe_app"
->>>>>>> c6fb2600
+images="auth builder database ethprovider messaging_proxy nats node router test_runner iframe_app node_arm"
 
 # Also push a semver-tagged image if we're on prod
 if [[ "$(git rev-parse --abbrev-ref HEAD)" == "prod" || "${GITHUB_REF##*/}" == "prod" ]]
