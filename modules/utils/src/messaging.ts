--- conflicted
+++ resolved
@@ -461,13 +461,9 @@
       this.log.error({ error: e.message, subject: subjectSuffix, data: data.toJson() }, "Sending message failed");
       return Result.fail(
         new MessagingError(
-<<<<<<< HEAD
-          e.message?.includes("Request timed out") ? MessagingError.reasons.Timeout : MessagingError.reasons.Unknown,
-=======
           (e.message ?? "").includes("Request timed out")
             ? MessagingError.reasons.Timeout
             : MessagingError.reasons.Unknown,
->>>>>>> b252dd45
           {
             error: e.message ?? e,
           },
