import {
  IChannelSigner,
  ChannelUpdate,
  IMessagingService,
  InboundChannelUpdateError,
  LockError,
  LockInformation,
  OutboundChannelUpdateError,
  Result,
  EngineParams,
  MessagingError,
<<<<<<< HEAD
  FullChannelState,
  FullTransferState,
  EngineError,
=======
  IsAliveInfo,
  IsAliveResponse,
  IsAliveError,
>>>>>>> 76e98104
} from "@connext/vector-types";
import axios, { AxiosResponse } from "axios";
import pino, { BaseLogger } from "pino";
import { INatsService, natsServiceFactory } from "ts-natsutil";

import { isNode } from "./env";
import { safeJsonParse, safeJsonStringify } from "./json";

export { AuthService } from "ts-natsutil";

export type MessagingConfig = {
  messagingUrl?: string;
  authUrl?: string;
  natsUrl?: string;
  bearerToken?: string;
  signer?: IChannelSigner;
  logger?: BaseLogger;
};

export const getBearerToken = (authUrl: string, signer: IChannelSigner) => async (): Promise<string> => {
  const nonceResponse = await axios.get(`${authUrl}/auth/${signer.publicIdentifier}`);
  const nonce = nonceResponse.data;
  const sig = await signer.signMessage(nonce);
  const verifyResponse: AxiosResponse<string> = await axios.post(`${authUrl}/auth`, {
    sig,
    userIdentifier: signer.publicIdentifier,
  });
  return verifyResponse.data;
};

export class NatsMessagingService implements IMessagingService {
  private connection: INatsService | undefined;
  private log: BaseLogger;

  private authUrl?: string;
  private bearerToken?: string;
  private natsUrl?: string;
  private signer?: IChannelSigner;

  constructor(private readonly config: MessagingConfig) {
    this.log = config.logger || pino();

    // Either messagingUrl or authUrl+natsUrl must be specified
    if (config.messagingUrl) {
      this.authUrl = config.messagingUrl;
      if (isNode()) {
        this.natsUrl = `nats://${
          // Remove protocol prefix and port+path suffix
          config.messagingUrl
            .replace(/^.*:\/\//, "")
            .replace(/\//, "")
            .replace(/:[0-9]+/, "")
        }:4222`;
      } else {
        // Browser env
        this.natsUrl = `${
          // Replace "http" in the protocol with "ws" (preserving an "s" suffix if present)
          config.messagingUrl.replace(/:\/\/.*/, "").replace("http", "ws")
        }://${
          // Remove protocol prefix & path suffix from messaging Url
          config.messagingUrl.replace(/^.*:\/\//, "").replace(/\//, "")
        }/ws-nats`;
      }
      this.log.info(`Derived natsUrl=${this.natsUrl} from messagingUrl=${config.messagingUrl}`);
    } else if (!config.authUrl || !config.natsUrl) {
      throw new Error(`Either a messagingUrl or both an authUrl + natsUrl must be provided`);
    }

    // Let authUrl and/or natsUrl overwrite messagingUrl if both are provided
    if (config.authUrl) {
      this.authUrl = config.authUrl;
    }
    if (config.natsUrl) {
      this.natsUrl = config.natsUrl;
    }

    if (config.bearerToken) {
      this.bearerToken = config.bearerToken;
    } else if (config.signer) {
      this.signer = config.signer;
    } else {
      throw new Error(`Either a bearerToken or signer must be provided`);
    }
  }

  private isConnected(): boolean {
    return !!this.connection?.isConnected();
  }

  private assertConnected(): void {
    if (!this.isConnected()) {
      throw new Error(`No connection detected, use connect() method`);
    }
  }

  async connect(): Promise<void> {
    if (!this.bearerToken) {
      const nonce = (await axios.get(`${this.authUrl}/auth/${this.signer.publicIdentifier}`)).data;
      const sig = await this.signer.signMessage(nonce);
      const verifyResponse: AxiosResponse<string> = await axios.post(`${this.authUrl}/auth`, {
        sig,
        userIdentifier: this.signer.publicIdentifier,
      });
      this.bearerToken = verifyResponse.data;
    }
    // TODO: fail fast w sensible error message if bearer token is invalid
    const service = natsServiceFactory(
      {
        bearerToken: this.bearerToken,
        natsServers: [this.natsUrl],
      },
      this.log.child({ module: "Messaging-Nats" }),
    );

    const natsConnection = await service.connect();
    this.connection = service;
    this.log.debug(`Connected!`);
    if (typeof natsConnection.addEventListener === "function") {
      natsConnection.addEventListener("close", async () => {
        this.bearerToken = undefined;
        await this.connect();
      });
    } else {
      natsConnection.on("close", async () => {
        this.bearerToken = undefined;
        await this.connect();
      });
    }
  }

  async disconnect(): Promise<void> {
    this.connection?.disconnect();
  }

  // PROTOCOL METHODS
  async sendProtocolMessage(
    channelUpdate: ChannelUpdate<any>,
    previousUpdate?: ChannelUpdate<any>,
    timeout = 30_000,
    numRetries = 0,
  ): Promise<
    Result<
      { update: ChannelUpdate<any>; previousUpdate: ChannelUpdate<any> },
      OutboundChannelUpdateError | InboundChannelUpdateError
    >
  > {
    return this.sendMessage(
      Result.ok({ update: channelUpdate, previousUpdate }),
      "protocol",
      channelUpdate.toIdentifier,
      channelUpdate.fromIdentifier,
      timeout,
      numRetries,
      "sendProtocolMessage",
    );
  }

  async onReceiveProtocolMessage(
    myPublicIdentifier: string,
    callback: (
      result: Result<{ update: ChannelUpdate<any>; previousUpdate: ChannelUpdate<any> }, InboundChannelUpdateError>,
      from: string,
      inbox: string,
    ) => void,
  ): Promise<void> {
    return this.registerCallback(`${myPublicIdentifier}.*.protocol`, callback, "onReceiveProtocolMessage");
  }

  async respondToProtocolMessage(
    inbox: string,
    channelUpdate: ChannelUpdate<any>,
    previousUpdate?: ChannelUpdate<any>,
  ): Promise<void> {
    return this.respondToMessage(
      inbox,
      Result.ok({ update: channelUpdate, previousUpdate }),
      "respondToProtocolMessage",
    );
  }

  async respondWithProtocolError(inbox: string, error: InboundChannelUpdateError): Promise<void> {
    return this.respondToMessage(inbox, Result.fail(error), "respondWithProtocolError");
  }
  ////////////

  // RESTORE METHODS
  async sendRestoreStateMessage(
    restoreData: Result<{ chainId: number } | { channelAddress: string }, EngineError>,
    to: string,
    from: string,
    timeout?: number,
    numRetries?: number,
  ): Promise<Result<{ channel: FullChannelState; activeTransfers: FullTransferState[] } | void, EngineError>> {
    return this.sendMessage(restoreData, "restore", to, from, timeout, numRetries, "sendRestoreStateMessage");
  }

  async onReceiveRestoreStateMessage(
    publicIdentifier: string,
    callback: (
      restoreData: Result<{ chainId: number } | { channelAddress: string }, EngineError>,
      from: string,
      inbox: string,
    ) => void,
  ): Promise<void> {
    await this.registerCallback(`${publicIdentifier}.*.restore`, callback, "onReceiveRestoreStateMessage");
  }

  async respondToRestoreStateMessage(
    inbox: string,
    restoreData: Result<{ channel: FullChannelState; activeTransfers: FullTransferState[] } | void, EngineError>,
  ): Promise<void> {
    return this.respondToMessage(inbox, restoreData, "respondToRestoreStateMessage");
  }
  ////////////

  // SETUP METHODS
  async sendSetupMessage(
    setupInfo: Result<Omit<EngineParams.Setup, "counterpartyIdentifier">, Error>,
    to: string,
    from: string,
    timeout = 30_000,
    numRetries = 0,
  ): Promise<Result<{ channelAddress: string }, MessagingError>> {
    const method = "sendSetupMessage";
    return this.sendMessage(setupInfo, "setup", to, from, timeout, numRetries, method);
  }

  async onReceiveSetupMessage(
    publicIdentifier: string,
    callback: (
      setupInfo: Result<Omit<EngineParams.Setup, "counterpartyIdentifier">, MessagingError>,
      from: string,
      inbox: string,
    ) => void,
  ): Promise<void> {
    await this.registerCallback(`${publicIdentifier}.*.setup`, callback, "onReceiveSetupMessage");
  }

  async respondToSetupMessage(inbox: string, params: Result<{ channelAddress: string }, Error>): Promise<void> {
    return this.respondToMessage(inbox, params, "respondToSetupMessage");
  }
  ////////////

  // REQUEST COLLATERAL METHODS
  async sendRequestCollateralMessage(
    requestCollateralParams: Result<EngineParams.RequestCollateral, Error>,
    to: string,
    from: string,
    timeout = 30_000,
    numRetries = 0,
  ): Promise<Result<undefined, Error>> {
    return this.sendMessage(
      requestCollateralParams,
      "request-collateral",
      to,
      from,
      timeout,
      numRetries,
      "sendRequestCollateralMessage",
    );
  }

  async onReceiveRequestCollateralMessage(
    publicIdentifier: string,
    callback: (params: Result<EngineParams.RequestCollateral, Error>, from: string, inbox: string) => void,
  ): Promise<void> {
    return this.registerCallback(
      `${publicIdentifier}.*.request-collateral`,
      callback,
      "onReceiveRequestCollateralMessage",
    );
  }

  async respondToRequestCollateralMessage(inbox: string, params: Result<{ message?: string }, Error>): Promise<void> {
    return this.respondToMessage(inbox, params, "respondToRequestCollateralMessage");
  }
  ////////////

  // LOCK METHODS
  async sendLockMessage(
    lockInfo: Result<LockInformation, LockError>,
    to: string,
    from: string,
    timeout = 30_000, // TODO this timeout is copied from memolock
    numRetries = 0,
  ): Promise<Result<LockInformation, LockError>> {
    return this.sendMessage(lockInfo, "lock", to, from, timeout, numRetries, "sendLockMessage");
  }

  async onReceiveLockMessage(
    publicIdentifier: string,
    callback: (lockInfo: Result<LockInformation, LockError>, from: string, inbox: string) => void,
  ): Promise<void> {
    return this.registerCallback(`${publicIdentifier}.*.lock`, callback, "onReceiveLockMessage");
  }

  async respondToLockMessage(inbox: string, lockInformation: Result<LockInformation, LockError>): Promise<void> {
    return this.respondToMessage(inbox, lockInformation, "respondToLockMessage");
  }
  ////////////

  // CHECKIN METHODS
  sendIsAliveMessage(
    isAliveInfo: Result<IsAliveInfo, IsAliveError>,
    to: string,
    from: string,
    timeout?: number,
    numRetries?: number,
  ): Promise<Result<void, IsAliveError>> {
    return this.sendMessage(isAliveInfo, "isalive", to, from, timeout, numRetries, "sendIsAliveMessage");
  }

  onReceiveIsAliveMessage(
    publicIdentifier: string,
    callback: (isAliveInfo: Result<IsAliveInfo, IsAliveError>, from: string, inbox: string) => void,
  ): Promise<void> {
    return this.registerCallback(`${publicIdentifier}.*.isalive`, callback, "onReceiveIsAliveMessage");
  }

  respondToIsAliveMessage(inbox: string, isAliveInfo: Result<IsAliveResponse, IsAliveError>): Promise<void> {
    return this.respondToMessage(inbox, isAliveInfo, "respondToIsAliveMessage");
  }
  ////////////

  // Generic methods
  public async publish(subject: string, data: any): Promise<void> {
    this.assertConnected();
    this.log.debug(`Publishing ${subject}: ${JSON.stringify(data)}`);
    this.connection!.publish(subject, JSON.stringify(data));
  }

  public async request(subject: string, timeout: number, data: any): Promise<any> {
    this.assertConnected();
    this.log.debug(`Requesting ${subject} with data: ${JSON.stringify(data)}`);
    const response = await this.connection!.request(subject, timeout, JSON.stringify(data));
    this.log.debug(`Request for ${subject} returned: ${JSON.stringify(response)}`);
    return response;
  }

  public async subscribe(subject: string, callback: (msg: any) => void): Promise<void> {
    this.assertConnected();
    await this.connection!.subscribe(subject, (msg: any, err?: any): void => {
      if (err || !msg || !msg.data) {
        this.log.error({ msg, err }, `Encountered an error while handling callback for message`);
      } else {
        const parsedMsg = typeof msg === `string` ? JSON.parse(msg) : msg;
        const parsedData = typeof msg.data === `string` ? JSON.parse(msg.data) : msg.data;
        parsedMsg.data = parsedData;
        this.log.debug(`Subscription for ${subject}: ${JSON.stringify(parsedMsg)}`);
        callback(parsedMsg);
      }
    });
  }

  public async unsubscribe(subject: string): Promise<void> {
    this.assertConnected();
    const unsubscribeFrom = this.getSubjectsToUnsubscribeFrom(subject);
    unsubscribeFrom.forEach((sub) => {
      this.connection!.unsubscribe(sub);
    });
  }

  public async flush(): Promise<void> {
    await this.connection!.flush();
  }

  private getSubjectsToUnsubscribeFrom(subject: string): string[] {
    // must account for wildcards
    const subscribedTo = this.connection!.getSubscribedSubjects();
    const unsubscribeFrom: string[] = [];

    // get all the substrings to match in the existing subscriptions
    // anything after `>` doesnt matter
    // `*` represents any set of characters
    // if no match for split, will return [subject]
    const substrsToMatch = subject.split(`>`)[0].split(`*`);
    subscribedTo.forEach((subscribedSubject) => {
      let subjectIncludesAllSubstrings = true;
      substrsToMatch.forEach((match) => {
        if (!subscribedSubject.includes(match) && match !== ``) {
          subjectIncludesAllSubstrings = false;
        }
      });
      if (subjectIncludesAllSubstrings) {
        unsubscribeFrom.push(subscribedSubject);
      }
    });

    return unsubscribeFrom;
  }

  private async respondToMessage<T = any>(inbox: string, response: Result<T, Error>, method: string): Promise<void> {
    this.assertConnected();
    this.log.debug({ method, inbox }, `Sending response`);
    await this.connection!.publish(inbox, safeJsonStringify(response.toJson()));
  }

  private async registerCallback<T = any>(
    subscriptionSubject: string,
    callback: (dataReceived: Result<T, Error>, from: string, inbox: string) => void,
    method: string,
  ): Promise<void> {
    this.assertConnected();
    await this.connection!.subscribe(subscriptionSubject, (msg, err) => {
      this.log.debug({ method, msg }, "Received message");
      const from = msg.subject.split(".")[1];
      if (err) {
        callback(Result.fail(new MessagingError(err)), from, msg.reply);
        return;
      }
      const { result, parsed } = this.parseIncomingMessage<T>(msg);
      if (!parsed.reply) {
        return;
      }

      callback(result, from, msg.reply);
      return;
    });
    this.log.debug({ method, subject: subscriptionSubject }, `Subscription created`);
  }

  // TODO: error typing
  private async sendMessage<T = any, R = any>(
    data: Result<T, any>,
    subjectSuffix: string,
    to: string,
    from: string,
    timeout: number,
    numRetries: number,
    method: string,
  ): Promise<Result<R, any>> {
    this.assertConnected();
    try {
      const subject = `${to}.${from}.${subjectSuffix}`;
      const msgBody = safeJsonStringify(data.toJson());
      this.log.debug({ method, msgBody }, "Sending message");
      const msg = await this.connection!.request(subject, timeout, msgBody);
      this.log.debug({ method, msg }, "Received response");
      const { result } = this.parseIncomingMessage<R>(msg);
      return result;
    } catch (e) {
      return Result.fail(
        new MessagingError(
          e.message.includes("Request timed out") ? MessagingError.reasons.Timeout : MessagingError.reasons.Unknown,
          {
            error: e.message,
          },
        ),
      );
    }
  }

  private parseIncomingMessage<R>(msg: any): { result: Result<R, any>; parsed: any } {
    const parsedMsg = typeof msg === `string` ? safeJsonParse(msg) : msg;
    const parsedData = typeof msg.data === `string` ? safeJsonParse(msg.data) : msg.data;
    parsedMsg.data = parsedData;
    return { result: Result.fromJson<R, any>(parsedMsg.data), parsed: parsedMsg };
  }
}<|MERGE_RESOLUTION|>--- conflicted
+++ resolved
@@ -9,15 +9,12 @@
   Result,
   EngineParams,
   MessagingError,
-<<<<<<< HEAD
   FullChannelState,
   FullTransferState,
   EngineError,
-=======
   IsAliveInfo,
   IsAliveResponse,
   IsAliveError,
->>>>>>> 76e98104
 } from "@connext/vector-types";
 import axios, { AxiosResponse } from "axios";
 import pino, { BaseLogger } from "pino";
