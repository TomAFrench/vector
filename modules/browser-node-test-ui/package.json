--- conflicted
+++ resolved
@@ -3,19 +3,11 @@
   "version": "0.0.1",
   "private": true,
   "dependencies": {
-<<<<<<< HEAD
-    "@connext/browser-node": "0.0.1",
-    "@connext/vector-utils": "0.0.1",
-    "@connext/vector-types": "0.0.1",
-    "@types/node": "14.11.8",
-    "@types/react": "^16.9.52",
-=======
     "@connext/vector-browser-node": "0.0.1-beta.0",
     "@connext/vector-utils": "0.0.1-beta.0",
     "@connext/vector-types": "0.0.1-beta.0",
     "@types/node": "14.11.2",
     "@types/react": "^16.9.51",
->>>>>>> f314badb
     "@types/react-dom": "^16.9.8",
     "antd": "^4.7.0",
     "ethers": "5.0.17",
