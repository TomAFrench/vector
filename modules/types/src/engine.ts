import { Address, Bytes32 } from "./basic";
import { Balance, FullTransferState } from "./channel";
import { EngineParams } from "./schemas";
<<<<<<< HEAD
import { TransferName } from "./transferDefinitions";
=======
>>>>>>> f50dd6cc
import { ChannelRpcMethod, ChannelRpcMethodsResponsesMap } from "./vectorProvider";

///////////////////////////////////
////// Engine transfer types
export type ConditionalTransferResponse = {
  routingId: Bytes32;
};

///////////////////////////////////
////// Engine event types
// Emitted on channel setup
export const SETUP_EVENT = "SETUP";
export type SetupPayload = {
  channelAddress: string;
  aliceIdentifier: string;
  bobIdentifier: string;
  chainId: number;
};

// Emitted when transfer created
export const CONDITIONAL_TRANSFER_CREATED_EVENT = "CONDITIONAL_TRANSFER_CREATED";
export type ConditionalTransferCreatedPayload = {
  channelAddress: string;
  transfer: FullTransferState;
  channelBalance: Balance;
  conditionType: TransferName | Address;
};

// Emitted when transfer resolved
export const CONDITIONAL_TRANSFER_RESOLVED_EVENT = "CONDITIONAL_TRANSFER_RESOLVED";
export type ConditionalTransferResolvedPayload = ConditionalTransferCreatedPayload;

// Emitted when an onchain deposit is reconciled with offchain balance
export const DEPOSIT_RECONCILED_EVENT = "DEPOSIT_RECONCILED";
export type DepositReconciledPayload = {
  channelAddress: string;
  assetId: string;
  channelBalance: Balance;
};

// Emitted when a withdrawal transfer is created
export const WITHDRAWAL_CREATED_EVENT = "WITHDRAWAL_CREATED";
export type WithdrawalCreatedPayload = {
  channelAddress: string;
  transfer: FullTransferState;
  fee: string;
  assetId: string;
  amount: string;
  recipient: string;
  channelBalance: Balance;
};

// Emitted when a withdrawal transfer is resolved
export const WITHDRAWAL_RESOLVED_EVENT = "WITHDRAWAL_RESOLVED";
export type WithdrawalResolvedPayload = WithdrawalCreatedPayload;

// Emitted when withdrawal commitment is submitted to chain
export const WITHDRAWAL_RECONCILED_EVENT = "WITHDRAWAL_RECONCILED";
export type WithdrawalReconciledPayload = {
  channelAddress: string;
  transactionHash: string;
  transferId: string;
};

// Grouped event types
export const EngineEvents = {
  [SETUP_EVENT]: SETUP_EVENT,
  [CONDITIONAL_TRANSFER_CREATED_EVENT]: CONDITIONAL_TRANSFER_CREATED_EVENT,
  [CONDITIONAL_TRANSFER_RESOLVED_EVENT]: CONDITIONAL_TRANSFER_RESOLVED_EVENT,
  [DEPOSIT_RECONCILED_EVENT]: DEPOSIT_RECONCILED_EVENT,
  [WITHDRAWAL_CREATED_EVENT]: WITHDRAWAL_CREATED_EVENT,
  [WITHDRAWAL_RESOLVED_EVENT]: WITHDRAWAL_RESOLVED_EVENT,
  [WITHDRAWAL_RECONCILED_EVENT]: WITHDRAWAL_RECONCILED_EVENT,
} as const;
export type EngineEvent = typeof EngineEvents[keyof typeof EngineEvents];
export interface EngineEventMap {
  [SETUP_EVENT]: SetupPayload;
  [CONDITIONAL_TRANSFER_CREATED_EVENT]: ConditionalTransferCreatedPayload;
  [CONDITIONAL_TRANSFER_RESOLVED_EVENT]: ConditionalTransferResolvedPayload;
  [DEPOSIT_RECONCILED_EVENT]: DepositReconciledPayload;
  [WITHDRAWAL_CREATED_EVENT]: WithdrawalCreatedPayload;
  [WITHDRAWAL_RESOLVED_EVENT]: WithdrawalResolvedPayload;
  [WITHDRAWAL_RECONCILED_EVENT]: WithdrawalReconciledPayload;
}

///////////////////////////////////
////// Core engine interfaces
export interface IVectorEngine {
  publicIdentifier: string;
  signerAddress: string;
  request<T extends ChannelRpcMethod>(payload: EngineParams.RpcRequest): Promise<ChannelRpcMethodsResponsesMap[T]>;
  on<T extends EngineEvent>(
    event: T,
    callback: (payload: EngineEventMap[T]) => void | Promise<void>,
    // eslint-disable-next-line @typescript-eslint/no-unused-vars
    filter?: (payload: EngineEventMap[T]) => boolean,
  ): void;
  once<T extends EngineEvent>(
    event: T,
    callback: (payload: EngineEventMap[T]) => void | Promise<void>,
    // eslint-disable-next-line @typescript-eslint/no-unused-vars
    filter?: (payload: EngineEventMap[T]) => boolean,
  ): void;
  waitFor<T extends EngineEvent>(
    event: T,
    timeout: number,
    filter?: (payload: EngineEventMap[T]) => boolean,
  ): Promise<EngineEventMap[T]>;
  off<T extends EngineEvent>(event?: T): void;
}<|MERGE_RESOLUTION|>--- conflicted
+++ resolved
@@ -1,10 +1,7 @@
 import { Address, Bytes32 } from "./basic";
 import { Balance, FullTransferState } from "./channel";
 import { EngineParams } from "./schemas";
-<<<<<<< HEAD
 import { TransferName } from "./transferDefinitions";
-=======
->>>>>>> f50dd6cc
 import { ChannelRpcMethod, ChannelRpcMethodsResponsesMap } from "./vectorProvider";
 
 ///////////////////////////////////
