--- conflicted
+++ resolved
@@ -191,12 +191,8 @@
     const inboundError = result.getError()!;
     return Result.fail(new OutboundChannelUpdateError(inboundError.message as any, params, state));
   }
-<<<<<<< HEAD
   const commitment = await generateSignedChannelCommitment(result.getValue(), signer);
-=======
-  const commitment = await generateSignedChannelCommitment(result.getValue(), signer, []);
   logger.info({ method: "generateUpdate", commitment }, "Applied and signed update");
->>>>>>> 9edfedec
 
   // Return the validated update to send to counterparty
   return Result.ok({
