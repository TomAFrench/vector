import { LinkedTransfer } from "@connext/vector-contracts";
import {
  getSignerAddressFromPublicIdentifier,
  hashCoreTransferState,
  hashTransferState,
  getTransferId,
} from "@connext/vector-utils";
import { BigNumber, constants } from "ethers";
import {
  UpdateType,
  ChannelUpdate,
  FullChannelState,
  UpdateParams,
  Balance,
  IChannelSigner,
  CoreTransferState,
  IVectorStore,
  ChannelUpdateError,
  Result,
  FullTransferState,
} from "@connext/vector-types";
import pino from "pino";
import { MerkleTree } from "merkletreejs";

import { generateSignedChannelCommitment, reconcileDeposit, resolve } from "./utils";
import { validateParams } from "./validate";

// Should return a state with the given update applied
// It is assumed here that the update is validated before
// being passed in
export async function applyUpdate<T extends UpdateType>(
  update: ChannelUpdate<T>,
  state: FullChannelState<T>,
  storeService: IVectorStore,
  // Initial state of resolved transfer for calculating
  // updates to locked value needed from store
): Promise<Result<FullChannelState<T>, ChannelUpdateError>> {
  switch (update.type) {
    case UpdateType.setup: {
      const { timeout, networkContext } = (update as ChannelUpdate<"setup">).details;
      const publicIdentifiers = [update.fromIdentifier, update.toIdentifier];
      const participants: string[] = publicIdentifiers.map(getSignerAddressFromPublicIdentifier);
      return Result.ok({
        nonce: 1,
        latestDepositNonce: 0,
        channelAddress: update.channelAddress,
        timeout,
        participants,
        balances: [],
        lockedBalance: [],
        assetIds: [],
        merkleRoot: constants.HashZero,
        latestUpdate: update,
        networkContext,
        publicIdentifiers,
      });
    }
    case UpdateType.deposit: {
      // Generate the new balance field for the channel
      const { latestDepositNonce } = (update as ChannelUpdate<"deposit">).details;
      const balances = reconcileBalanceWithExisting(update.balance, update.assetId, state.balances, state.assetIds);
      return Result.ok({
        ...state,
        balances,
        assetIds: !!state.assetIds.find((a) => a === update.assetId)
          ? state.assetIds
          : [...state.assetIds, update.assetId],
        nonce: update.nonce,
        latestDepositNonce,
        latestUpdate: update,
      });
    }
    case UpdateType.create: {
      const { transferInitialState, merkleRoot } = (update as ChannelUpdate<"create">).details;
      // Generate the new balance field for the channel
      const balances = reconcileBalanceWithExisting(update.balance, update.assetId, state.balances, state.assetIds);
      const lockedBalance = reconcilelockedBalance(
        UpdateType.create,
        transferInitialState.balance,
        update.assetId,
        state.lockedBalance,
        state.assetIds,
      );
      return Result.ok({
        ...state,
        balances,
        lockedBalance,
        nonce: update.nonce,
        merkleRoot,
        latestUpdate: update,
      });
    }
    case UpdateType.resolve: {
      const { merkleRoot, transferId } = (update as ChannelUpdate<"resolve">).details;
      const transfer = await storeService.getTransferState(transferId);
      if (!transfer) {
        return Result.fail(new ChannelUpdateError(ChannelUpdateError.reasons.TransferNotFound, update, state));
      }
      const balances = reconcileBalanceWithExisting(update.balance, update.assetId, state.balances, state.assetIds);
      const lockedBalance = reconcilelockedBalance(
        UpdateType.resolve,
        transfer.initialBalance,
        update.assetId,
        state.lockedBalance,
        state.assetIds,
      );
      return Result.ok({
        ...state,
        balances,
        lockedBalance,
        nonce: update.nonce,
        merkleRoot,
        latestUpdate: update,
      });
    }
    default: {
      return Result.fail(new ChannelUpdateError(ChannelUpdateError.reasons.BadUpdateType, update, state));
    }
  }
}

// This function accepts user given parameters, generates
// a specific update based on the user input, validates the
// generated update, and signs it. To maximize code-reuse,
// all state/update validation should happen in the `validate`
// function, while all parameter validation should happen at
// the API level when the parameters first enter the system.

// It is also important to note that in all of these functions
// we will need to generate a signature for the state that
// would result if these updates are applied. That means that
// the `applyUpdate` function should be used to generate the
// properly validated resultant state
export async function generateUpdate<T extends UpdateType>(
  params: UpdateParams<T>,
  state: FullChannelState | undefined,
  storeService: IVectorStore,
  signer: IChannelSigner,
  logger: pino.BaseLogger = pino(),
): Promise<Result<ChannelUpdate<T>, ChannelUpdateError>> {
  // Performs all update initiator-side validation
  const error = await validateParams(params, state, storeService, signer, logger);
  if (error) {
    return Result.fail(error);
  }

  // Create the update from user parameters based on type
  let unsigned: ChannelUpdate<any>;
  switch (params.type) {
    case UpdateType.setup: {
      unsigned = await generateSetupUpdate(params as UpdateParams<"setup">, signer);
      break;
    }
    case UpdateType.deposit: {
      unsigned = await generateDepositUpdate(state!, params as UpdateParams<"deposit">, signer);
      break;
    }
    case UpdateType.create: {
      const transfers = await storeService.getActiveTransfers(params.channelAddress);
      unsigned = await generateCreateUpdate(state!, params as UpdateParams<"create">, signer, transfers);
      break;
    }
    case UpdateType.resolve: {
      const transfers = await storeService.getActiveTransfers(params.channelAddress);
      const transferState = await storeService.getTransferState((params as UpdateParams<"resolve">).details.transferId);
      if (!transferState) {
        return Result.fail(
          new ChannelUpdateError(
            ChannelUpdateError.reasons.TransferNotFound,
            { ...params, nonce: state!.nonce + 1 },
            state,
          ),
        );
      }
      unsigned = await generateResolveUpdate(state!, params as UpdateParams<"resolve">, signer, transfers, logger);
      break;
    }
    default: {
      return Result.fail(
        new ChannelUpdateError(ChannelUpdateError.reasons.BadUpdateType, { ...params, nonce: state!.nonce + 1 }, state),
      );
    }
  }

  // Create a signed commitment for the new state
  const result = await applyUpdate(unsigned, state!, storeService);
  if (result.isError) {
    return Result.fail(result.getError()!);
  }
  const commitment = await generateSignedChannelCommitment(result.getValue(), signer, []);

  // Return the validated update to send to counterparty
  return Result.ok({
    ...unsigned,
    signatures: commitment.signatures,
  });
}

async function generateSetupUpdate(
  params: UpdateParams<"setup">, // already validated
  signer: IChannelSigner,
): Promise<ChannelUpdate<"setup">> {
  // During channel creation, you have no channel state, so create
  // the base values
  const publicIdentifiers = [signer.publicIdentifier, params.details.counterpartyIdentifier];
  const participants: string[] = publicIdentifiers.map(getSignerAddressFromPublicIdentifier);

  // TODO: There may have to be a setup signature for the channel
  // when deploying the multisig. will need to generate that here
  // (check with heiko)

  // Create the channel update from the params
  // Don't use `generateBaseUpdate` for initial update
  const unsigned: ChannelUpdate<"setup"> = {
    nonce: 1,
    channelAddress: params.channelAddress,
    type: UpdateType.setup,
    fromIdentifier: signer.publicIdentifier,
    toIdentifier: params.details.counterpartyIdentifier,
    // should have the to field filled out
    balance: { to: participants, amount: ["0", "0"] },
    details: {
      networkContext: params.details.networkContext,
      timeout: params.details.timeout,
    },
    signatures: [],
    assetId: constants.AddressZero,
  };

  return unsigned;
}

// Generates deposit update from user input params.
async function generateDepositUpdate(
  state: FullChannelState,
  params: UpdateParams<"deposit">,
  signer: IChannelSigner,
): Promise<ChannelUpdate<"deposit">> {
  // The deposit update has the ability to change the values in
  // the following `FullChannelState` fields:
  // - balances
  // - assetIds
  // - nonce (general update helper)
  // - latestDepositNonce
  // while the remaining fields are consistent

  // Initiating a deposit update should happen *after* money is
  // sent to the multisig. This means that the `latestDepositByAssetId`
  // will include the latest nonce needed

  // Determine the locked value and existing balance using the
  // assetIdx
  const { assetId } = params.details;
  const assetIdx = state.assetIds.findIndex((a) => a === assetId);
  const existingLockedBalance = assetIdx === -1 ? "0" : state.lockedBalance[assetIdx] ?? "0";
  const existingChannelBalance =
    assetIdx === -1 ? { to: state.participants, amount: ["0", "0"] } : state.balances[assetIdx];
  const { balance, latestDepositNonce } = await reconcileDeposit(
    state.channelAddress,
    existingChannelBalance,
    state.latestDepositNonce,
    existingLockedBalance,
    assetId,
<<<<<<< HEAD
    signer
=======
    signer,
>>>>>>> ad40c5da
  );

  const unsigned = {
    ...generateBaseUpdate(state, params, signer),
    balance,
    assetId,
    details: { latestDepositNonce },
    signatures: [],
  };
  return unsigned;
}

// Generates the transfer creation update based on user input
async function generateCreateUpdate(
  state: FullChannelState,
  params: UpdateParams<"create">,
  signer: IChannelSigner,
  transfers: CoreTransferState[],
): Promise<ChannelUpdate<"create">> {
  const {
    details: { assetId, transferDefinition, timeout, encodings, transferInitialState },
  } = params;

  // Creating a transfer is able to effect the following fields
  // on the channel state:
  // - lockedBalance
  // - balances
  // - nonce (all)
  // - merkle root

  // First, we must generate the merkle proof for the update
  // which means we must gather the list of open transfers for the channel
  const transferState: FullTransferState = {
    initialBalance: transferInitialState.balance,
    assetId,
    transferId: getTransferId(state.channelAddress, state.nonce.toString(), transferDefinition, timeout),
    channelAddress: state.channelAddress,
    transferDefinition,
    transferEncodings: encodings,
    transferTimeout: timeout,
    initialStateHash: hashTransferState(transferInitialState, encodings[0]),
    transferState: transferInitialState,
    adjudicatorAddress: state.networkContext.adjudicatorAddress,
    chainId: state.networkContext.chainId,
  };
  const transferHash = hashCoreTransferState(transferState);
  const hashes: Buffer[] = [...transfers, transferState].map((state) => {
    const hash = hashCoreTransferState(state);
    return Buffer.from(hash);
  });
  const merkle = new MerkleTree(hashes, hashCoreTransferState);

  // Create the update from the user provided params
  const balance = getUpdatedChannelBalance(UpdateType.create, assetId, transferInitialState.balance, state);
  const unsigned: ChannelUpdate<"create"> = {
    ...generateBaseUpdate(state, params, signer),
    balance,
    assetId,
    details: {
      transferId: transferState.transferId,
      transferDefinition,
      transferTimeout: timeout,
      transferInitialState,
      transferEncodings: encodings,
      merkleProofData: merkle.getHexProof(Buffer.from(transferHash)),
      merkleRoot: merkle.getHexRoot(),
    },
    signatures: [],
  };
  return unsigned;
}

// Generates resolve update from user input params
async function generateResolveUpdate(
  state: FullChannelState,
  params: UpdateParams<"resolve">,
  signer: IChannelSigner,
  transfers: FullTransferState[],
  logger: pino.BaseLogger,
): Promise<ChannelUpdate<"resolve">> {
  // A transfer resolution update can effect the following
  // channel fields:
  // - balances
  // - lockedBalance
  // - nonce
  // - merkle root

  // First generate latest merkle tree data
  const transferState = transfers.find((x) => x.transferId === params.details.transferId);
  if (!transferState) {
    throw new Error(`Could not find transfer for id ${params.details.transferId}`);
  }
  const hashes: Buffer[] = transfers
    .filter((x) => x.transferId !== params.details.transferId)
    .map((state) => {
      const hash = hashCoreTransferState(state);
      return Buffer.from(hash);
    });
  const merkle = new MerkleTree(hashes, hashCoreTransferState);

  // Get the final transfer balance from contract
  const transferBalance = await resolve(
    { ...transferState, transferResolver: params.details.transferResolver },
    signer,
    LinkedTransfer.bytecode,
    logger,
  );

  // Convert transfer balance to channel update balance
  const balance = getUpdatedChannelBalance(UpdateType.resolve, transferState.assetId, transferBalance, state);

  // Generate the unsigned update from the params
  const unsigned: ChannelUpdate<"resolve"> = {
    ...generateBaseUpdate(state, params, signer),
    balance,
    assetId: transferState.assetId,
    details: {
      transferId: params.details.transferId,
      transferDefinition: transferState.transferDefinition,
      transferResolver: params.details.transferResolver,
      transferEncodings: transferState.transferEncodings,
      merkleRoot: merkle.getHexRoot(),
    },
    signatures: [],
  };

  return unsigned;
}

// TODO: signature assertion helpers for commitment data
// and for updates

// Holds the logic that is the same between all update types:
// - increasing channel nonce
// - defining update type
// - channel addressing (participants, address, etc.)
function generateBaseUpdate<T extends UpdateType>(
  state: FullChannelState | undefined,
  params: UpdateParams<T>,
  signer: IChannelSigner,
): Pick<ChannelUpdate<T>, "channelAddress" | "nonce" | "fromIdentifier" | "toIdentifier" | "type"> {
  // Create the update with all the things that are constant
  // between update types
  const publicIdentifiers = state?.publicIdentifiers ?? [
    signer.publicIdentifier,
    (params as UpdateParams<"setup">).details.counterpartyIdentifier,
  ];
  return {
    nonce: (state?.nonce ?? 0) + 1,
    channelAddress: state?.channelAddress ?? params.channelAddress,
    type: params.type,
    fromIdentifier: signer.publicIdentifier,
    toIdentifier: publicIdentifiers.find((id) => id !== signer.publicIdentifier)!,
  };
}

function getUpdatedChannelBalance(
  type: typeof UpdateType.create | typeof UpdateType.resolve,
  assetId: string,
  balanceToReconcile: Balance,
  state: FullChannelState,
): Balance {
  // Get the existing balances to update
  const assetIdx = state.assetIds.findIndex((a) => a === assetId);
  if (assetIdx === -1) {
    throw new Error(`Asset id not found in channel ${assetId}`);
  }
  const existing = state.balances[assetIdx] || { to: state.participants, amount: ["0", "0"] };

  // Create a helper to update some existing balance amount
  // based on the transfer amount using the update type
  const updateExistingAmount = (existing: string, update: string): string => {
    return type === UpdateType.create
      ? BigNumber.from(existing).sub(update).toString()
      : BigNumber.from(existing).add(update).toString();
  };

  // NOTE: in the transfer.balance, there is no guarantee that the
  // `transfer.to` corresponds to the `channel.balances[assetIdx].to`
  // (i.e. an external withdrawal recipient)

  // Create an array holding the appropriate index in the transfer
  // balance.to for the existing balance.to
  const existingToIndexes = balanceToReconcile.to.map((addr) => existing.to.findIndex((a) => a === addr));

  // Create an updated amount
  const updatedAmount = existingToIndexes
    .map((existingIdx) => {
      if (existingIdx == -1) {
        // the balance.to value is not in the existing.to value,
        // so there is no corresponding channel balance update
        return undefined;
      }
      // balance.to is a channel participant, so update the
      // corresponding amount
      const balanceIdx = balanceToReconcile.to.findIndex((a) => a === existing.to[existingIdx]);
      return updateExistingAmount(existing.amount[existingIdx], balanceToReconcile.amount[balanceIdx]);
    })
    .filter((x) => !!x) as string[];

  // NOTE: you should *always* use the existing balance because you are
  // reconciling a transfer balance with a channel balance. The reconciled
  // balance `to` ordering should correspond to the existing state ordering
  // not the transfer.to ordering
  return {
    to: [...existing.to],
    amount: updatedAmount,
  };
}

// Updates the existing state balances with the proposed balance
// from the update (generated from `getUpdatedBalance`)
function reconcileBalanceWithExisting(
  balanceToReconcile: Balance,
  assetToReconcile: string,
  existing: Balance[],
  assetIds: string[],
): Balance[] {
  // Update the balances array at the appropriate index
  const assetIdx = assetIds.findIndex((a) => a === assetToReconcile);
  if (assetIdx === -1) {
    // Add new balance to array (new asset id)
    return [...existing, balanceToReconcile];
  }

  // Otherwise, update the array at the given index
  const updated = [...existing];
  updated[assetIdx] = balanceToReconcile;
  return updated;
}

// NOTE: CANNOT use `update.balance` because there is a chance
// that the value locked during transfer creation is not added
// back into the channel, but still needs to be removed from
// the locked value (i.e. withdrawal)
function reconcilelockedBalance(
  type: typeof UpdateType.create | typeof UpdateType.resolve,
  transferBalanceToReconcile: Balance, // From transferState.balance
  assetToReconcile: string,
  existingLocked: string[],
  assetIds: string[],
): string[] {
  // Get the assetId index
  const assetIdx = assetIds.findIndex((a) => a === assetToReconcile);
  if (assetIdx === -1) {
    throw new Error(`Cannot find asset ${assetToReconcile} in channel`);
  }

  // Get the appropriate locked value for the asset
  // The locked value array may have empty/undefined values
  const locked = existingLocked[assetIdx] ?? "0";

  // Find the total amount locked in the transfer initial
  // state
  const transferLocked = transferBalanceToReconcile.amount.reduce((prev, curr) => prev.add(curr), BigNumber.from(0));

  // Update the locked value by the balance difference
  // Locked values should increase during transfer creation
  // and decrease during resolution
  const updated = [...existingLocked];
  // If there is no value at updated[idx], make sure to add it
  if (!updated[assetIdx]) {
    updated[assetIdx] = "0";
  }
  updated[assetIdx] =
    type === UpdateType.create
      ? BigNumber.from(locked).add(transferLocked).toString()
      : BigNumber.from(locked).sub(transferLocked).toString();

  return updated;
}<|MERGE_RESOLUTION|>--- conflicted
+++ resolved
@@ -261,11 +261,7 @@
     state.latestDepositNonce,
     existingLockedBalance,
     assetId,
-<<<<<<< HEAD
-    signer
-=======
     signer,
->>>>>>> ad40c5da
   );
 
   const unsigned = {
