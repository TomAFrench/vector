--- conflicted
+++ resolved
@@ -521,10 +521,6 @@
   const transferBalanceResult = await chainService.resolve(
     { ...transferToResolve, transferResolver },
     state.networkContext.chainId,
-<<<<<<< HEAD
-    //HashlockTransfer.bytecode, // TODO: include bytecode
-=======
->>>>>>> 4390fda5
   );
 
   if (transferBalanceResult.isError) {
