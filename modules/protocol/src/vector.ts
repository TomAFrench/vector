--- conflicted
+++ resolved
@@ -313,31 +313,6 @@
         });
       }),
     );
-<<<<<<< HEAD
-    await Promise.all(
-      channels.map((channel) =>
-        sync
-          .outbound(
-            getParamsFromUpdate(channel.latestUpdate, this.signer),
-            this.storeService,
-            this.chainReader,
-            this.messagingService,
-            this.externalValidationService,
-            this.signer,
-            this.logger,
-          )
-          .then((res) => {
-            if (res.isError) {
-              this.logger.warn(
-                { channel: channel.channelAddress, error: res.getError()!.message! },
-                "Failed to sync on start",
-              );
-            }
-          }),
-      ),
-    );
-=======
->>>>>>> e008b0f9
     return this;
   }
 
@@ -345,11 +320,7 @@
     const error = validateSchema(params, schema);
     if (error) {
       return new OutboundChannelUpdateError(OutboundChannelUpdateError.reasons.InvalidParams, params, undefined, {
-<<<<<<< HEAD
         error,
-=======
-        errors: validate.errors?.map((e) => e.message).join(),
->>>>>>> e008b0f9
       });
     }
     return undefined;
