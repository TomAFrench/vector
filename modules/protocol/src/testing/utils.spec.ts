--- conflicted
+++ resolved
@@ -1,3 +1,4 @@
+/* eslint-disable @typescript-eslint/no-empty-function */
 import { BigNumber, constants, BigNumberish } from "ethers";
 import { Balance, Result, IVectorOnchainService } from "@connext/vector-types";
 import { mkAddress } from "@connext/vector-utils";
@@ -25,42 +26,7 @@
   error: Error;
 };
 
-<<<<<<< HEAD
-    async function validateRet(
-      ret: { balance: Balance; latestDepositNonce: number },
-      assetId: string,
-      amount: string[],
-      initialBalance: Balance,
-    ): Promise<void> {
-      let onchainDepositA: { nonce: BigNumber; amount: BigNumber };
-      try {
-        onchainDepositA = await channelContract.getLatestDeposit(assetId);
-      } catch (e) {
-        // Channel contract was not deployed, use 0 value
-        onchainDepositA = { amount: BigNumber.from(0), nonce: BigNumber.from(0) };
-      }
-      const expectedBalance = {
-        ...initialBalance,
-        amount: [
-          BigNumber.from(initialBalance.amount[0]).add(amount[0]).toString(),
-          BigNumber.from(initialBalance.amount[1]).add(amount[1]).toString(),
-        ],
-      };
-      expect(expectedBalance).deep.eq(ret.balance);
-      expect(onchainDepositA.nonce.toNumber()).to.eq(ret.latestDepositNonce);
-    }
 
-    beforeEach(async () => {
-      // TODO replace this with a mock
-      channelContract = await new ContractFactory(ChannelMastercopy.abi, ChannelMastercopy.bytecode, wallet).deploy();
-      await channelContract.deployed();
-      token = new Contract(env.chainAddresses[chainId].TestToken.address, TestToken.abi, wallet);
-      state = createTestChannelState("setup", {
-        assetIds: [constants.AddressZero, token.address],
-        latestDepositNonce: 0,
-        channelAddress: channelContract.address,
-      });
-=======
 describe("utils", () => {
   describe.skip("addEvtHandler", () => {
     it("should attach with callback", async () => {});
@@ -68,7 +34,6 @@
     it("should attach with callback + timeout", async () => {});
     it("should attach with callback + filter + timeout", async () => {});
   });
->>>>>>> 8e9e764e
 
   // FIXME: THESE ARE BLOCKING TESTS!
   describe.skip("generateSignedChannelCommitment", () => {
