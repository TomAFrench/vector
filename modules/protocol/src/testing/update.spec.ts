import { LinkedTransfer, ChannelFactory, VectorChannel } from "@connext/vector-contracts";
import {
  IVectorStore,
  JsonRpcProvider,
  UpdateType,
  ChannelUpdateError,
  LinkedTransferStateEncoding,
  LinkedTransferResolverEncoding,
} from "@connext/vector-types";
import {
  getRandomChannelSigner,
  createTestChannelState,
  createTestChannelUpdate,
  mkAddress,
  mkHash,
  createTestChannelStateWithSigners,
  createTestChannelUpdateWithSigners,
  createTestLinkedTransferState,
  createCoreTransferState,
  hashCoreTransferState,
  createLinkedHash,
  encodeLinkedTransferResolver,
  encodeLinkedTransferState,
  createTestUpdateParams,
  ChannelSigner,
  hashTransferState,
  stringify
} from "@connext/vector-utils";
import { expect } from "chai";
import { BigNumber, constants, Contract, utils } from "ethers";
import { MerkleTree } from "merkletreejs";

import { applyUpdate, generateUpdate } from "../update";

import { MemoryStoreService } from "./services/store";
import { env } from "./utils";

const { hexlify, randomBytes } = utils;

// Should test that the application of an update results in the correct
// final state. While this function *will* fail if validation fails,
// the validation function is tested elsewhere
describe("applyUpdate", () => {
  const chainProviders = env.chainProviders;
  const [chainIdStr, providerUrl] = Object.entries(chainProviders)[0] as string[];
  const provider = new JsonRpcProvider(providerUrl);
  const signers = Array(2)
    .fill(0)
    .map(() => getRandomChannelSigner(providerUrl));

  let store: IVectorStore;
  let linkedTransferDefinition: string;

  beforeEach(() => {
    store = new MemoryStoreService();
    linkedTransferDefinition = global["networkContext"].linkedTransferDefinition;
  });

  it("should fail for an unrecognized update type", async () => {
    const update = createTestChannelUpdate(UpdateType.setup, {
      type: "fail" as any,
      nonce: 1,
    });
    const state = createTestChannelState(UpdateType.setup, { nonce: 0 });

    const ret = await applyUpdate(update, state, store);
    expect(ret.isError).to.be.true;
    expect(ret.getError()?.message).to.be.eq(ChannelUpdateError.reasons.BadUpdateType);
  });

  it("should work for setup", async () => {
    const state = createTestChannelStateWithSigners(signers, UpdateType.setup, { nonce: 0 });
    const update = createTestChannelUpdateWithSigners(signers, UpdateType.setup, { nonce: 1 });

    const newState = (await applyUpdate(update, state, store)).getValue();
    expect(newState).to.containSubset({
      ...state,
      publicIdentifiers: state.publicIdentifiers,
      nonce: 1,
      latestDepositNonce: 0,
      channelAddress: update.channelAddress,
      timeout: update.details.timeout,
      participants: signers.map((s) => s.address),
      balances: [],
      lockedBalance: [],
      assetIds: [],
      merkleRoot: mkHash(),
      latestUpdate: update,
      networkContext: update.details.networkContext,
    });
  });

  it("should work for deposit (adding a new assetId)", async () => {
    const state = createTestChannelStateWithSigners(signers, UpdateType.setup, {
      nonce: 1,
      balances: [],
      assetIds: [],
      latestDepositNonce: 0,
    });
    const assetId = mkAddress();
    const balance = {
      to: signers.map((s) => s.address),
      amount: ["1", "0"],
    };
    const update = createTestChannelUpdateWithSigners(signers, UpdateType.deposit, {
      nonce: 2,
      balance,
      assetId,
      details: { latestDepositNonce: 1 },
    });

    const newState = (await applyUpdate(update, state, store)).getValue();
    expect(newState).to.containSubset({
      ...state,
      nonce: update.nonce,
      latestDepositNonce: update.details.latestDepositNonce,
      balances: [balance],
      assetIds: [assetId],
      latestUpdate: update,
    });
  });

  it("should work for deposit (existing assetId)", async () => {
    const initialBalanceAmt = ["1", "0"];
    const state = createTestChannelStateWithSigners(signers, UpdateType.deposit, {
      nonce: 3,
      balances: [{ to: signers.map((s) => s.address), amount: initialBalanceAmt }],
      assetIds: [mkAddress()],
      latestDepositNonce: 1,
    });

    const update = createTestChannelUpdateWithSigners(signers, UpdateType.deposit, {
      nonce: 4,
      balance: { amount: ["1", "1"], to: signers.map((s) => s.address) },
      assetId: mkAddress(),
      fromIdentifier: signers[1].publicIdentifier,
      toIdentifier: signers[0].publicIdentifier,
      details: { latestDepositNonce: 1 },
    });

    const newState = (await applyUpdate(update, state, store)).getValue();
    expect(newState).to.containSubset({
      ...state,
      nonce: update.nonce,
      latestDepositNonce: update.details.latestDepositNonce,
      balances: [update.balance],
      latestUpdate: update,
    });
  });

  it("should work for create", async () => {
    const transferInitialState = createTestLinkedTransferState({
      balance: { to: signers.map((s) => s.address), amount: ["1", "0"] },
    });
    const assetId = constants.AddressZero;

    // Create the channel state
    const state = createTestChannelStateWithSigners(signers, UpdateType.deposit, {
      nonce: 3,
      lockedBalance: [],
      balances: [transferInitialState.balance],
      assetIds: [assetId],
      latestDepositNonce: 1,
    });

    // Create the transfer update
    const coreState = createCoreTransferState({
      initialStateHash: hashTransferState(transferInitialState, LinkedTransferStateEncoding),
    });
    const hash = Buffer.from(hashCoreTransferState(coreState));
    const tree = new MerkleTree([hash], hashCoreTransferState);
    const update = createTestChannelUpdateWithSigners(signers, UpdateType.create, {
      nonce: state.nonce + 1,
      assetId,
      balance: transferInitialState.balance,
      details: {
        ...coreState,
        transferInitialState,
        merkleRoot: tree.getHexRoot(),
        merkleProofData: tree.getHexProof(hash),
      },
    });

    const newState = (await applyUpdate(update, state, store)).getValue();
    expect(newState).to.containSubset({
      ...state,
      balances: [{ ...transferInitialState.balance, amount: ["0", "0"] }],
      lockedBalance: ["1"],
      nonce: update.nonce,
      merkleRoot: update.details.merkleRoot,
      latestUpdate: update,
    });
  });

  // TODO: revert, wtf?
  it("should work for resolve", async () => {
    const preImage = hexlify(randomBytes(32));
    const linkedHash = createLinkedHash(preImage);
    const transferInitialState = createTestLinkedTransferState({
      balance: { to: signers.map((s) => s.address), amount: ["1", "0"] },
      linkedHash,
    });
    const assetId = constants.AddressZero;

    const encodedState = encodeLinkedTransferState(transferInitialState);
    const encodedResolver = encodeLinkedTransferResolver({ preImage });
    const ret = await new Contract(linkedTransferDefinition, LinkedTransfer.abi, provider).resolve(
      encodedState,
      encodedResolver,
    );
    const balance = {
      to: ret.to,
      amount: ret.amount.map((a: BigNumber) => a.toString()),
    };

    // Create the channel state
    const state = createTestChannelStateWithSigners(signers, UpdateType.deposit, {
      nonce: 3,
      lockedBalance: ["1"],
      balances: [{ to: signers.map((s) => s.address), amount: ["0", "0"] }],
      assetIds: [assetId],
      latestDepositNonce: 1,
    });

    // Create the transfer update
    const coreState = createCoreTransferState({
      initialStateHash: hashTransferState(transferInitialState, LinkedTransferStateEncoding),
    });
    const emptyTree = new MerkleTree([], hashCoreTransferState);
    const update = createTestChannelUpdateWithSigners(signers, UpdateType.resolve, {
      nonce: state.nonce + 1,
      assetId,
      balance,
      details: {
        transferId: coreState.transferId,
        transferEncodings: [LinkedTransferStateEncoding, LinkedTransferResolverEncoding],
        transferDefinition: coreState.transferDefinition,
        transferResolver: { preImage },
        merkleRoot: emptyTree.getHexRoot(),
      },
    });

    // Load the store
    await store.saveChannelState(state, {} as any, {
      ...coreState,
      transferState: transferInitialState,
      chainId: state.networkContext.chainId,
      adjudicatorAddress: state.networkContext.adjudicatorAddress,
      transferId: coreState.transferId,
      transferEncodings: [LinkedTransferStateEncoding, LinkedTransferResolverEncoding],
    });

    const updateRet = await applyUpdate(update, state, store);
    expect(updateRet.isError).to.be.false;
    expect(updateRet.getValue()).to.containSubset({
      ...state,
      balances: [{ ...transferInitialState.balance, amount: ["1", "0"] }],
      lockedBalance: ["0"],
      nonce: update.nonce,
      merkleRoot: emptyTree.getHexRoot(),
      latestUpdate: update,
    });
  });
});

// TODO: unskip once channel creation is working again
describe("generateUpdate", () => {
  const chainProviders = env.chainProviders;
  // eslint-disable-next-line @typescript-eslint/no-unused-vars
  const [chainIdStr, providerUrl] = Object.entries(chainProviders)[0] as string[];
  const provider = new JsonRpcProvider(providerUrl);

  let signers: ChannelSigner[];
  let store: IVectorStore;
  let linkedTransferDefinition: string;
  let channelAddress: string;

  beforeEach(async () => {
    signers = Array(2)
      .fill(0)
      .map(() => getRandomChannelSigner(providerUrl));
    store = new MemoryStoreService();
    linkedTransferDefinition = global["networkContext"].linkedTransferDefinition;

    // Deploy multisig
    // TODO: in channel deployment?
    const factory = new Contract(
      global["networkContext"].channelFactoryAddress,
      ChannelFactory.abi,
      global["wallet"].connect(provider),
    );
    const created = new Promise((resolve) => {
      factory.once(factory.filters.ChannelCreation(), (data) => {
        resolve(data);
      });
    });
    const tx = await factory.createChannel(signers[0].address, signers[1].address);
    await tx.wait();
    channelAddress = (await created) as string;
  });

  it("should work for setup", async () => {
    const params = createTestUpdateParams(UpdateType.setup, {
      details: { counterpartyIdentifier: signers[1].publicIdentifier, networkContext: { ...global["networkContext"] } },
    });
    const update = (await generateUpdate(params, undefined, store, signers[0])).getValue();
    // eslint-disable-next-line @typescript-eslint/no-unused-vars
    const { signatures, ...expected } = createTestChannelUpdateWithSigners(signers, UpdateType.setup, {
      balance: { to: signers.map((a) => a.address), amount: ["0", "0"] },
      details: { networkContext: { ...params.details.networkContext }, timeout: params.details.timeout },
    });
    expect(update).to.containSubset(expected);
    expect(update.signatures.filter((x) => !!x).length).to.be.eq(1);
  });

<<<<<<< HEAD
  it.only("should work for deposit for Alice with eth", async () => {
    const assetId = constants.AddressZero;

    // Send Alice's deposit to chain
    const channelContract = new Contract(channelAddress, VectorChannel.abi, provider);
    channelContract.depositA(assetId, BigNumber.from("10"), {value: BigNumber.from("10")});

=======
  it("should work for deposit", async () => {
    // First, deploy a multisig
>>>>>>> c7690749
    const state = createTestChannelStateWithSigners(signers, UpdateType.setup, {
      nonce: 1,
      balances: [],
      assetIds: [],
      latestDepositNonce: 0,
      channelAddress,
    });
    await store.saveChannelState(state, {} as any);
    const params = createTestUpdateParams(UpdateType.deposit, {
      channelAddress,
      details: { channelAddress, assetId },
    });
    console.log(`params: ${stringify(params)}`)
    const update = (await generateUpdate(params, state, store, signers[0])).getValue();
    console.log(`update: ${stringify(update)}`)
    const { signatures, ...expected } = createTestChannelUpdateWithSigners(signers, UpdateType.deposit, {
      channelAddress,
      details: { latestDepositNonce: 0 },
      nonce: state.nonce + 1,
    });
    console.log(`generatedUpdate: ${stringify(expected)}`)
    expect(update).to.containSubset(expected);
    expect(update.signatures.filter((x) => !!x).length).to.be.eq(1);
  });

  it("should work for create", async () => {
    const transferInitialState = createTestLinkedTransferState({
      balance: { to: signers.map((s) => s.address), amount: ["1", "0"] },
    });
    const assetId = constants.AddressZero;

    // Create the channel state
    const state = createTestChannelStateWithSigners(signers, UpdateType.deposit, {
      channelAddress,
      nonce: 3,
      lockedBalance: [],
      balances: [transferInitialState.balance],
      assetIds: [assetId],
      latestDepositNonce: 1,
    });
    await store.saveChannelState(state, {} as any);

    // Create the params
    const params = createTestUpdateParams(UpdateType.create, {
      channelAddress,
      details: {
        amount: "1",
        transferDefinition: linkedTransferDefinition,
        transferInitialState,
        encodings: [LinkedTransferStateEncoding, LinkedTransferResolverEncoding],
      },
    });

    // Test update
    const update = (await generateUpdate(params, state, store, signers[0])).getValue();

    // Get expected value
    const { signatures, ...expected } = createTestChannelUpdateWithSigners(signers, UpdateType.create, {
      channelAddress,
      nonce: state.nonce + 1,
      assetId,
      balance: { to: signers.map((s) => s.address), amount: ["0", "0"] },
      details: {
        transferDefinition: linkedTransferDefinition,
        transferEncodings: params.details.encodings,
        transferInitialState,
        transferTimeout: "1",
      },
    });
    // DONT compare merkle values (don't know transfer id)
    expect(update).to.containSubset({
      ...expected,
      details: {
        ...expected.details,
        transferId: (update.details as any).transferId,
        merkleRoot: (update.details as any).merkleRoot,
        merkleProofData: (update.details as any).merkleProofData,
      },
    });
    expect(update.signatures.filter((x) => !!x).length).to.be.eq(1);
  });

  it("should work for resolve", async () => {
    const preImage = hexlify(randomBytes(32));
    const linkedHash = createLinkedHash(preImage);
    const transferInitialState = createTestLinkedTransferState({
      balance: { to: signers.map((s) => s.address), amount: ["1", "0"] },
      linkedHash,
    });
    const assetId = constants.AddressZero;

    const ret = await new Contract(linkedTransferDefinition, LinkedTransfer.abi, provider).resolve(
      encodeLinkedTransferState(transferInitialState),
      encodeLinkedTransferResolver({ preImage }),
    );
    const balance = {
      to: ret.to,
      amount: ret.amount.map((a) => a.toString()),
    };

    // Create the channel state
    const state = createTestChannelStateWithSigners(signers, UpdateType.deposit, {
      channelAddress,
      nonce: 3,
      lockedBalance: ["1"],
      balances: [{ to: signers.map((s) => s.address), amount: ["0", "0"] }],
      assetIds: [assetId],
      latestDepositNonce: 1,
    });

    // Create the transfer core
    const coreState = createCoreTransferState({
      initialBalance: transferInitialState.balance,
      initialStateHash: hashTransferState(transferInitialState, LinkedTransferStateEncoding),
      channelAddress,
      transferDefinition: linkedTransferDefinition,
    });

    // Create the resolve params
    const params = createTestUpdateParams(UpdateType.resolve, {
      channelAddress,
      details: {
        channelAddress,
        transferId: coreState.transferId,
        transferResolver: { preImage },
      },
    });

    // Load the store
    await store.saveChannelState(state, {} as any, {
      ...coreState,
      transferState: transferInitialState,
      chainId: state.networkContext.chainId,
      adjudicatorAddress: state.networkContext.adjudicatorAddress,
      transferId: coreState.transferId,
      transferEncodings: [LinkedTransferStateEncoding, LinkedTransferResolverEncoding],
    });

    // Get expected values
    const emptyTree = new MerkleTree([], hashCoreTransferState);
    const { signatures, ...expected } = createTestChannelUpdateWithSigners(signers, UpdateType.resolve, {
      channelAddress,
      nonce: state.nonce + 1,
      assetId,
      balance,
      details: {
        transferId: coreState.transferId,
        transferEncodings: [LinkedTransferStateEncoding, LinkedTransferResolverEncoding],
        transferDefinition: coreState.transferDefinition,
        transferResolver: { preImage },
        merkleRoot: emptyTree.getHexRoot(),
      },
    });

    // Generate the update
    const updateRet = await generateUpdate(params, state, store, signers[0]);
    expect(updateRet.isError).to.be.false;
    expect(updateRet.getValue()).to.containSubset(expected);
  });
});<|MERGE_RESOLUTION|>--- conflicted
+++ resolved
@@ -24,7 +24,7 @@
   createTestUpdateParams,
   ChannelSigner,
   hashTransferState,
-  stringify
+  stringify,
 } from "@connext/vector-utils";
 import { expect } from "chai";
 import { BigNumber, constants, Contract, utils } from "ethers";
@@ -313,18 +313,8 @@
     expect(update.signatures.filter((x) => !!x).length).to.be.eq(1);
   });
 
-<<<<<<< HEAD
-  it.only("should work for deposit for Alice with eth", async () => {
-    const assetId = constants.AddressZero;
-
-    // Send Alice's deposit to chain
-    const channelContract = new Contract(channelAddress, VectorChannel.abi, provider);
-    channelContract.depositA(assetId, BigNumber.from("10"), {value: BigNumber.from("10")});
-
-=======
   it("should work for deposit", async () => {
     // First, deploy a multisig
->>>>>>> c7690749
     const state = createTestChannelStateWithSigners(signers, UpdateType.setup, {
       nonce: 1,
       balances: [],
@@ -332,20 +322,21 @@
       latestDepositNonce: 0,
       channelAddress,
     });
+    const assetId = constants.AddressZero;
     await store.saveChannelState(state, {} as any);
     const params = createTestUpdateParams(UpdateType.deposit, {
       channelAddress,
       details: { channelAddress, assetId },
     });
-    console.log(`params: ${stringify(params)}`)
+    console.log(`params: ${stringify(params)}`);
     const update = (await generateUpdate(params, state, store, signers[0])).getValue();
-    console.log(`update: ${stringify(update)}`)
+    console.log(`update: ${stringify(update)}`);
     const { signatures, ...expected } = createTestChannelUpdateWithSigners(signers, UpdateType.deposit, {
       channelAddress,
       details: { latestDepositNonce: 0 },
       nonce: state.nonce + 1,
     });
-    console.log(`generatedUpdate: ${stringify(expected)}`)
+    console.log(`generatedUpdate: ${stringify(expected)}`);
     expect(update).to.containSubset(expected);
     expect(update.signatures.filter((x) => !!x).length).to.be.eq(1);
   });
