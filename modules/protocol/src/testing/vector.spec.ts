import { VectorOnchainService } from "@connext/vector-contracts";
import {
  getRandomChannelSigner,
  mkAddress,
  mkBytes32,
  mkPublicIdentifier,
  createTestLinkedTransferState,
  createTestChannelState,
  createTestUpdateParams,
  mkHash,
} from "@connext/vector-utils";
import pino from "pino";
import {
  LinkedTransferResolverEncoding,
  LinkedTransferStateEncoding,
  OutboundChannelUpdateError,
  IVectorOnchainService,
  ILockService,
  IMessagingService,
  IVectorStore,
  UpdateType,
  Result,
} from "@connext/vector-types";
import Sinon from "sinon";

import { Vector } from "../vector";
import * as vectorSync from "../sync";

import { MemoryMessagingService } from "./services/messaging";
import { MemoryLockService } from "./services/lock";
import { MemoryStoreService } from "./services/store";
import { expect } from "./utils";

<<<<<<< HEAD
let chainService: Sinon.SinonStubbedInstance<IVectorOnchainService>;
let lockService: Sinon.SinonStubbedInstance<ILockService>;
let messagingService: Sinon.SinonStubbedInstance<IMessagingService>;
let storeService: Sinon.SinonStubbedInstance<IVectorStore>;

describe("Vector", () => {
  beforeEach(async () => {
    chainService = Sinon.createStubInstance(VectorOnchainService);
    chainService.getChannelFactoryBytecode.resolves(Result.ok(mkHash()));
    lockService = Sinon.createStubInstance(MemoryLockService);
    messagingService = Sinon.createStubInstance(MemoryMessagingService);
    storeService = Sinon.createStubInstance(MemoryStoreService);
    storeService.getChannelStates.resolves([]);
    // Mock sync outbound
    Sinon.stub(vectorSync, "outbound").resolves(Result.ok(createTestChannelState(UpdateType.setup)));
  });

  afterEach(() => {
    Sinon.restore();
  });

  describe("Vector.connect", () => {
    it("should work", async () => {
      const signer = getRandomChannelSigner();
      const node = await Vector.connect(messagingService, lockService, storeService, signer, chainService, pino());
      expect(node).to.be.instanceOf(Vector);
      expect(node.publicIdentifier).to.be.eq(signer.publicIdentifier);
      expect(node.signerAddress).to.be.eq(signer.address);

      // Verify that the messaging service callback was registered
      expect(messagingService.onReceiveProtocolMessage.callCount).to.eq(1);

      // Verify sync was tried
      expect(storeService.getChannelStates.callCount).to.eq(1);
    });
  });

  type ParamValidationTest = {
    name: string;
    params: any;
    error: string;
  };

  describe("Vector.setup", () => {
    let vector: Vector;
    const counterpartyIdentifier = "indra6LkSoBv6QD5BKZ5vZQnVsd8cq6Tyb2oi93s62sTvW6xUUQg8PC";

    beforeEach(async () => {
      const signer = getRandomChannelSigner();
      storeService.getChannelStates.resolves([]);
      vector = await Vector.connect(messagingService, lockService, storeService, signer, chainService, pino());
    });

=======
describe("Vector", () => {
  let chainService: Sinon.SinonStubbedInstance<IVectorOnchainService>;
  let lockService: Sinon.SinonStubbedInstance<ILockService>;
  let messagingService: Sinon.SinonStubbedInstance<IMessagingService>;
  let storeService: Sinon.SinonStubbedInstance<IVectorStore>;

  beforeEach(async () => {
    chainService = Sinon.createStubInstance(VectorOnchainService);
    chainService.getChannelFactoryBytecode.resolves(Result.ok(mkHash()));
    lockService = Sinon.createStubInstance(MemoryLockService);
    messagingService = Sinon.createStubInstance(MemoryMessagingService);
    storeService = Sinon.createStubInstance(MemoryStoreService);
    storeService.getChannelStates.resolves([]);
    // Mock sync outbound
    Sinon.stub(vectorSync, "outbound").resolves(Result.ok(createTestChannelState(UpdateType.setup)));
  });

  afterEach(() => {
    Sinon.restore();
  });

  describe("Vector.connect", () => {
    it("should work", async () => {
      const signer = getRandomChannelSigner();
      const node = await Vector.connect(messagingService, lockService, storeService, signer, chainService, pino());
      expect(node).to.be.instanceOf(Vector);
      expect(node.publicIdentifier).to.be.eq(signer.publicIdentifier);
      expect(node.signerAddress).to.be.eq(signer.address);

      // Verify that the messaging service callback was registered
      expect(messagingService.onReceiveProtocolMessage.callCount).to.eq(1);

      // Verify sync was tried
      expect(storeService.getChannelStates.callCount).to.eq(1);
    });
  });

  type ParamValidationTest = {
    name: string;
    params: any;
    error: string;
  };

  describe("Vector.setup", () => {
    let vector: Vector;
    const counterpartyIdentifier = "indra6LkSoBv6QD5BKZ5vZQnVsd8cq6Tyb2oi93s62sTvW6xUUQg8PC";

    beforeEach(async () => {
      const signer = getRandomChannelSigner();
      storeService.getChannelStates.resolves([]);
      vector = await Vector.connect(messagingService, lockService, storeService, signer, chainService, pino());
    });

>>>>>>> 70c8400d
    it("should work", async () => {
      const { details } = createTestUpdateParams(UpdateType.setup, {
        details: { counterpartyIdentifier },
      });
      const result = await vector.setup(details);
      expect(result.getError()).to.be.undefined;
      expect(lockService.acquireLock.callCount).to.be.eq(1);
      expect(lockService.releaseLock.callCount).to.be.eq(1);
    });

    it("should fail if it fails to generate the create2 address", async () => {
      // Sinon has issues mocking out modules, we could use `proxyquire` but that
      // seems a bad choice since we use the utils within the tests
      // Instead, force a create2 failure by forcing a chainService failure
      chainService.getChannelFactoryBytecode.resolves(Result.fail(new Error("fail")));
      const { details } = createTestUpdateParams(UpdateType.setup);
      const result = await vector.setup(details);
      expect(result.getError()?.message).to.be.eq(OutboundChannelUpdateError.reasons.Create2Failed);
    });

    describe("should validate parameters", () => {
      const network = {
        chainId: 2,
        providerUrl: "http://eth.com",
        channelFactoryAddress: mkAddress("0xccc"),
        channelMastercopyAddress: mkAddress("0xeee"),
      };
      const validParams = {
        counterpartyIdentifier: mkPublicIdentifier(),
        networkContext: { ...network },
        timeout: "1000",
      };
      const tests: ParamValidationTest[] = [
        {
          name: "should fail if there is no counterparty",
          params: { ...validParams, counterpartyIdentifier: undefined },
          error: "should have required property 'counterpartyIdentifier'",
        },
        {
          name: "should fail if there is an invalid counterparty",
          params: { ...validParams, counterpartyIdentifier: "fail" },
          error: 'should match pattern "^indra([a-zA-Z0-9]{50})$"',
        },
        {
          name: "should fail if there is no chainId",
          params: { ...validParams, networkContext: { ...network, chainId: undefined } },
          error: "should have required property 'chainId'",
        },
        {
          name: "should fail if there is an invalid chainId (is a string)",
          params: { ...validParams, networkContext: { ...network, chainId: "fail" } },
          error: "should be number",
        },
        {
          name: "should fail if the chainId is below the minimum",
          params: { ...validParams, networkContext: { ...network, chainId: 0 } },
          error: "should be >= 1",
        },
        {
          name: "should fail if there is no providerUrl",
          params: { ...validParams, networkContext: { ...network, providerUrl: undefined } },
          error: "should have required property 'providerUrl'",
        },
        {
          name: "should fail if there is an invalid providerUrl",
          params: { ...validParams, networkContext: { ...network, providerUrl: 0 } },
          error: "should be string",
        },
        {
          name: "should fail if there is no channelFactoryAddress",
          params: { ...validParams, networkContext: { ...network, channelFactoryAddress: undefined } },
          error: "should have required property 'channelFactoryAddress'",
        },
        {
          name: "should fail if there is an invalid channelFactoryAddress",
          params: { ...validParams, networkContext: { ...network, channelFactoryAddress: "fail" } },
          error: 'should match pattern "^0x[a-fA-F0-9]{40}$"',
        },
        {
          name: "should fail if there is no channelMastercopyAddress",
          params: { ...validParams, networkContext: { ...network, channelMastercopyAddress: undefined } },
          error: "should have required property 'channelMastercopyAddress'",
        },
        {
          name: "should fail if there is an invalid channelMastercopyAddress",
          params: { ...validParams, networkContext: { ...network, channelMastercopyAddress: "fail" } },
          error: 'should match pattern "^0x[a-fA-F0-9]{40}$"',
        },
        {
          name: "should fail if there is no timeout",
          params: { ...validParams, timeout: undefined },
          error: "should have required property 'timeout'",
        },
        {
          name: "should fail if there is an invalid timeout",
          params: { ...validParams, timeout: "fail" },
          error: 'should match pattern "^([0-9])*$"',
        },
      ];
      for (const t of tests) {
        it(t.name, async () => {
          const ret = await vector.setup(t.params);
          expect(ret.isError).to.be.true;
          const error = ret.getError();
          expect(error?.message).to.be.eq(OutboundChannelUpdateError.reasons.InvalidParams);
          expect(error?.context?.errors).to.include(t.error);
        });
      }
    });
  });

  describe("Vector.deposit", () => {
    let vector: Vector;

    beforeEach(async () => {
      const signer = getRandomChannelSigner();

      vector = await Vector.connect(messagingService, lockService, storeService, signer, chainService, pino());
    });

    it("should work", async () => {
      const { details } = createTestUpdateParams(UpdateType.deposit);
      const result = await vector.deposit(details);
      expect(result.getError()).to.be.undefined;
      expect(lockService.acquireLock.callCount).to.be.eq(1);
      expect(lockService.releaseLock.callCount).to.be.eq(1);
    });

    describe("should validate parameters", () => {
      const validParams = {
        channelAddress: mkAddress("0xccc"),
        amount: "12039",
        assetId: mkAddress("0xaaa"),
      };

      const tests: ParamValidationTest[] = [
        {
          name: "should fail if channelAddress is undefined",
          params: { ...validParams, channelAddress: undefined },
          error: "should have required property 'channelAddress'",
        },
        {
          name: "should fail if channelAddress is invalid",
          params: { ...validParams, channelAddress: "fail" },
          error: 'should match pattern "^0x[a-fA-F0-9]{40}$"',
        },
        {
          name: "should fail if assetId is undefined",
          params: { ...validParams, assetId: undefined },
          error: "should have required property 'assetId'",
        },
        {
          name: "should fail if assetId is invalid",
          params: { ...validParams, assetId: "fail" },
          error: 'should match pattern "^0x[a-fA-F0-9]{40}$"',
        },
      ];

      for (const { params, name, error } of tests) {
        it(name, async () => {
          const ret = await vector.deposit(params);
          expect(ret.isError).to.be.true;
          const err = ret.getError();
          expect(err?.message).to.be.eq(OutboundChannelUpdateError.reasons.InvalidParams);
          expect(err?.context?.errors).to.include(error);
        });
      }
    });
  });

  describe("Vector.create", () => {
    let vector: Vector;

    beforeEach(async () => {
      const signer = getRandomChannelSigner();

      vector = await Vector.connect(messagingService, lockService, storeService, signer, chainService, pino());
    });

    it("should work", async () => {
      const { details } = createTestUpdateParams(UpdateType.create);
<<<<<<< HEAD
      console.log("details", details);
=======
>>>>>>> 70c8400d
      const result = await vector.create(details);
      expect(result.getError()).to.be.undefined;
      expect(lockService.acquireLock.callCount).to.be.eq(1);
      expect(lockService.releaseLock.callCount).to.be.eq(1);
    });

    describe("should validate parameters", () => {
      const validParams = {
        channelAddress: mkAddress("0xccc"),
        amount: "123214",
        assetId: mkAddress("0xaaa"),
        transferDefinition: mkAddress("0xdef"),
        transferInitialState: createTestLinkedTransferState(),
        timeout: "133215",
        encodings: [LinkedTransferStateEncoding, LinkedTransferResolverEncoding],
      };

      const tests: ParamValidationTest[] = [
        {
          name: "should fail if channelAddress is undefined",
          params: { ...validParams, channelAddress: undefined },
          error: "should have required property 'channelAddress'",
        },
        {
          name: "should fail if channelAddress is invalid",
          params: { ...validParams, channelAddress: "fail" },
          error: 'should match pattern "^0x[a-fA-F0-9]{40}$"',
        },
        {
          name: "should fail if amount is undefined",
          params: { ...validParams, amount: undefined },
          error: "should have required property 'amount'",
        },
        {
          name: "should fail if amount is invalid",
          params: { ...validParams, amount: "fail" },
          error: 'should match pattern "^([0-9])*$"',
        },
        {
          name: "should fail if assetId is undefined",
          params: { ...validParams, assetId: undefined },
          error: "should have required property 'assetId'",
        },
        {
          name: "should fail if assetId is invalid",
          params: { ...validParams, assetId: "fail" },
          error: 'should match pattern "^0x[a-fA-F0-9]{40}$"',
        },
        {
          name: "should fail if transferDefinition is undefined",
          params: { ...validParams, transferDefinition: undefined },
          error: "should have required property 'transferDefinition'",
        },
        {
          name: "should fail if transferDefinition is invalid",
          params: { ...validParams, transferDefinition: "fail" },
          error: 'should match pattern "^0x[a-fA-F0-9]{40}$"',
        },
        {
          name: "should fail if transferInitialState is undefined",
          params: { ...validParams, transferInitialState: undefined },
          error: "should have required property 'transferInitialState'",
        },
        {
          name: "should fail if transferInitialState is invalid",
          params: { ...validParams, transferInitialState: {} },
          error:
            "should have required property 'balance',should have required property 'balance',should match exactly one schema in oneOf",
        },
        {
          name: "should fail if timeout is undefined",
          params: { ...validParams, timeout: undefined },
          error: "should have required property 'timeout'",
        },
        {
          name: "should fail if timeout is invalid",
          params: { ...validParams, timeout: "fail" },
          error: 'should match pattern "^([0-9])*$"',
        },
        {
          name: "should fail if encodings is undefined",
          params: { ...validParams, encodings: undefined },
          error: "should have required property 'encodings'",
        },
        {
          name: "should fail if encodings is invalid",
          params: { ...validParams, encodings: [] },
          error: "should match exactly one schema in oneOf",
        },
      ];

      for (const { params, name, error } of tests) {
        it(name, async () => {
          const ret = await vector.create(params);
          expect(ret.isError).to.be.true;
          const err = ret.getError();
          expect(err?.message).to.be.eq(OutboundChannelUpdateError.reasons.InvalidParams);
          expect(err?.context?.errors).to.include(error);
        });
      }
    });
  });

  describe("Vector.resolve", () => {
    let vector: Vector;

    beforeEach(async () => {
      const signer = getRandomChannelSigner();

      vector = await Vector.connect(messagingService, lockService, storeService, signer, chainService, pino());
    });

    it("should work", async () => {
      const { details } = createTestUpdateParams(UpdateType.resolve);
      const result = await vector.resolve(details);
      expect(result.getError()).to.be.undefined;
      expect(lockService.acquireLock.callCount).to.be.eq(1);
      expect(lockService.releaseLock.callCount).to.be.eq(1);
    });

    describe("should validate parameters", () => {
      const validParams = {
        channelAddress: mkAddress("0xccc"),
        transferId: mkBytes32("0xaaabbb"),
        transferResolver: {
          preImage: mkBytes32("0xeeeeffff"),
        },
      };

      const tests: ParamValidationTest[] = [
        {
          name: "should fail if channelAddress is undefined",
          params: { ...validParams, channelAddress: undefined },
          error: "should have required property 'channelAddress'",
        },
        {
          name: "should fail if channelAddress is invalid",
          params: { ...validParams, channelAddress: "fail" },
          error: 'should match pattern "^0x[a-fA-F0-9]{40}$"',
        },
        {
          name: "should fail if transferId is undefined",
          params: { ...validParams, transferId: undefined },
          error: "should have required property 'transferId'",
        },
        {
          name: "should fail if transferId is invalid",
          params: { ...validParams, transferId: "fail" },
          error: 'should match pattern "^0x([a-fA-F0-9]{64})$"',
        },
        {
          name: "should fail if transferResolver is undefined",
          params: { ...validParams, transferResolver: undefined },
          error: "should have required property 'transferResolver'",
        },
        {
          name: "should fail if transferResolver is invalid",
          params: { ...validParams, transferResolver: { test: "fail" } },
          error:
            "should have required property 'preImage',should have required property 'responderSignature',should match exactly one schema in oneOf",
        },
      ];

      for (const { params, name, error } of tests) {
        it(name, async () => {
          const ret = await vector.resolve(params);
          expect(ret.isError).to.be.true;
          const err = ret.getError();
          expect(err?.message).to.be.eq(OutboundChannelUpdateError.reasons.InvalidParams);
          expect(err?.context?.errors).to.include(error);
        });
      }
    });
  });
});<|MERGE_RESOLUTION|>--- conflicted
+++ resolved
@@ -31,13 +31,12 @@
 import { MemoryStoreService } from "./services/store";
 import { expect } from "./utils";
 
-<<<<<<< HEAD
-let chainService: Sinon.SinonStubbedInstance<IVectorOnchainService>;
-let lockService: Sinon.SinonStubbedInstance<ILockService>;
-let messagingService: Sinon.SinonStubbedInstance<IMessagingService>;
-let storeService: Sinon.SinonStubbedInstance<IVectorStore>;
-
 describe("Vector", () => {
+  let chainService: Sinon.SinonStubbedInstance<IVectorOnchainService>;
+  let lockService: Sinon.SinonStubbedInstance<ILockService>;
+  let messagingService: Sinon.SinonStubbedInstance<IMessagingService>;
+  let storeService: Sinon.SinonStubbedInstance<IVectorStore>;
+
   beforeEach(async () => {
     chainService = Sinon.createStubInstance(VectorOnchainService);
     chainService.getChannelFactoryBytecode.resolves(Result.ok(mkHash()));
@@ -85,61 +84,6 @@
       vector = await Vector.connect(messagingService, lockService, storeService, signer, chainService, pino());
     });
 
-=======
-describe("Vector", () => {
-  let chainService: Sinon.SinonStubbedInstance<IVectorOnchainService>;
-  let lockService: Sinon.SinonStubbedInstance<ILockService>;
-  let messagingService: Sinon.SinonStubbedInstance<IMessagingService>;
-  let storeService: Sinon.SinonStubbedInstance<IVectorStore>;
-
-  beforeEach(async () => {
-    chainService = Sinon.createStubInstance(VectorOnchainService);
-    chainService.getChannelFactoryBytecode.resolves(Result.ok(mkHash()));
-    lockService = Sinon.createStubInstance(MemoryLockService);
-    messagingService = Sinon.createStubInstance(MemoryMessagingService);
-    storeService = Sinon.createStubInstance(MemoryStoreService);
-    storeService.getChannelStates.resolves([]);
-    // Mock sync outbound
-    Sinon.stub(vectorSync, "outbound").resolves(Result.ok(createTestChannelState(UpdateType.setup)));
-  });
-
-  afterEach(() => {
-    Sinon.restore();
-  });
-
-  describe("Vector.connect", () => {
-    it("should work", async () => {
-      const signer = getRandomChannelSigner();
-      const node = await Vector.connect(messagingService, lockService, storeService, signer, chainService, pino());
-      expect(node).to.be.instanceOf(Vector);
-      expect(node.publicIdentifier).to.be.eq(signer.publicIdentifier);
-      expect(node.signerAddress).to.be.eq(signer.address);
-
-      // Verify that the messaging service callback was registered
-      expect(messagingService.onReceiveProtocolMessage.callCount).to.eq(1);
-
-      // Verify sync was tried
-      expect(storeService.getChannelStates.callCount).to.eq(1);
-    });
-  });
-
-  type ParamValidationTest = {
-    name: string;
-    params: any;
-    error: string;
-  };
-
-  describe("Vector.setup", () => {
-    let vector: Vector;
-    const counterpartyIdentifier = "indra6LkSoBv6QD5BKZ5vZQnVsd8cq6Tyb2oi93s62sTvW6xUUQg8PC";
-
-    beforeEach(async () => {
-      const signer = getRandomChannelSigner();
-      storeService.getChannelStates.resolves([]);
-      vector = await Vector.connect(messagingService, lockService, storeService, signer, chainService, pino());
-    });
-
->>>>>>> 70c8400d
     it("should work", async () => {
       const { details } = createTestUpdateParams(UpdateType.setup, {
         details: { counterpartyIdentifier },
@@ -321,10 +265,6 @@
 
     it("should work", async () => {
       const { details } = createTestUpdateParams(UpdateType.create);
-<<<<<<< HEAD
-      console.log("details", details);
-=======
->>>>>>> 70c8400d
       const result = await vector.create(details);
       expect(result.getError()).to.be.undefined;
       expect(lockService.acquireLock.callCount).to.be.eq(1);
