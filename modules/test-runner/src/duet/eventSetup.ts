import { Evt } from "evt";
import fastify from "fastify";
import {
  ConditionalTransferCreatedPayload,
  ConditionalTransferResolvedPayload,
  DepositReconciledPayload,
  EngineEvents,
  WithdrawalCreatedPayload,
  WithdrawalReconciledPayload,
  WithdrawalResolvedPayload,
} from "@connext/vector-types";

import { env } from "../utils";

const serverBase = `http://${env.testerName}:${env.port}`;
const conditionalTransferCreatedPath = "/conditional-transfer-created";
const conditionalTransferResolvedPath = "/conditional-transfer-resolved";
const depositReconciledPath = "/deposit-reconciled";
const withdrawalCreatedPath = "/withdrawal-created";
const withdrawalResolvedPath = "/withdrawal-resolved";
const withdrawalReconciledPath = "/withdrawal-reconciled";
export const aliceEvts = {
  [EngineEvents.IS_ALIVE]: {},
  [EngineEvents.SETUP]: {},
<<<<<<< HEAD
  [EngineEvents.WITHDRAWAL_CREATED]: {},
  [EngineEvents.WITHDRAWAL_RESOLVED]: {},
  [EngineEvents.WITHDRAWAL_RECONCILED]: {},
  [EngineEvents.RESTORE_STATE_EVENT]: {},
=======
  [EngineEvents.WITHDRAWAL_CREATED]: {
    evt: Evt.create<WithdrawalCreatedPayload>(),
    url: `${serverBase}${withdrawalCreatedPath}-alice`,
  },
  [EngineEvents.WITHDRAWAL_RESOLVED]: {
    evt: Evt.create<WithdrawalResolvedPayload>(),
    url: `${serverBase}${withdrawalResolvedPath}-alice`,
  },
  [EngineEvents.WITHDRAWAL_RECONCILED]: {
    evt: Evt.create<WithdrawalReconciledPayload>(),
    url: `${serverBase}${withdrawalReconciledPath}-alice`,
  },
>>>>>>> 76e98104
  [EngineEvents.REQUEST_COLLATERAL]: {},
  [EngineEvents.CONDITIONAL_TRANSFER_CREATED]: {
    evt: Evt.create<ConditionalTransferCreatedPayload>(),
    url: `${serverBase}${conditionalTransferCreatedPath}-alice`,
  },
  [EngineEvents.CONDITIONAL_TRANSFER_RESOLVED]: {
    evt: Evt.create<ConditionalTransferResolvedPayload>(),
    url: `${serverBase}${conditionalTransferResolvedPath}-alice`,
  },
  [EngineEvents.DEPOSIT_RECONCILED]: {
    evt: Evt.create<DepositReconciledPayload>(),
    url: `${serverBase}${depositReconciledPath}-alice`,
  },
};

export const bobEvts = {
  [EngineEvents.IS_ALIVE]: {},
  [EngineEvents.SETUP]: {},
<<<<<<< HEAD
  [EngineEvents.WITHDRAWAL_CREATED]: {},
  [EngineEvents.WITHDRAWAL_RESOLVED]: {},
  [EngineEvents.WITHDRAWAL_RECONCILED]: {},
  [EngineEvents.RESTORE_STATE_EVENT]: {},
=======
  [EngineEvents.WITHDRAWAL_CREATED]: {
    evt: Evt.create<WithdrawalCreatedPayload>(),
    url: `${serverBase}${withdrawalCreatedPath}-bob`,
  },
  [EngineEvents.WITHDRAWAL_RESOLVED]: {
    evt: Evt.create<WithdrawalResolvedPayload>(),
    url: `${serverBase}${withdrawalResolvedPath}-bob`,
  },
  [EngineEvents.WITHDRAWAL_RECONCILED]: {
    evt: Evt.create<WithdrawalReconciledPayload>(),
    url: `${serverBase}${withdrawalReconciledPath}-bob`,
  },
>>>>>>> 76e98104
  [EngineEvents.REQUEST_COLLATERAL]: {},
  [EngineEvents.CONDITIONAL_TRANSFER_CREATED]: {
    evt: Evt.create<ConditionalTransferCreatedPayload>(),
    url: `${serverBase}${conditionalTransferCreatedPath}-bob`,
  },
  [EngineEvents.CONDITIONAL_TRANSFER_RESOLVED]: {
    evt: Evt.create<ConditionalTransferResolvedPayload>(),
    url: `${serverBase}${conditionalTransferResolvedPath}-bob`,
  },
  [EngineEvents.DEPOSIT_RECONCILED]: {
    evt: Evt.create<DepositReconciledPayload>(),
    url: `${serverBase}${depositReconciledPath}-bob`,
  },
};

const server = fastify();

server.get("/ping", async () => {
  return "pong\n";
});

server.post(`${conditionalTransferCreatedPath}-alice`, async (request, response) => {
  aliceEvts[EngineEvents.CONDITIONAL_TRANSFER_CREATED].evt.post(request.body as ConditionalTransferCreatedPayload);
  return response.status(200).send({ message: "success" });
});

server.post(`${conditionalTransferResolvedPath}-alice`, async (request, response) => {
  aliceEvts[EngineEvents.CONDITIONAL_TRANSFER_RESOLVED].evt.post(request.body as ConditionalTransferResolvedPayload);
  return response.status(200).send({ message: "success" });
});

server.post(`${depositReconciledPath}-alice`, async (request, response) => {
  aliceEvts[EngineEvents.DEPOSIT_RECONCILED].evt.post(request.body as DepositReconciledPayload);
  return response.status(200).send({ message: "success" });
});

server.post(`${withdrawalCreatedPath}-alice`, async (request, response) => {
  aliceEvts[EngineEvents.WITHDRAWAL_CREATED].evt.post(request.body as WithdrawalCreatedPayload);
  return response.status(200).send({ message: "success" });
});

server.post(`${withdrawalResolvedPath}-alice`, async (request, response) => {
  aliceEvts[EngineEvents.WITHDRAWAL_RESOLVED].evt.post(request.body as WithdrawalResolvedPayload);
  return response.status(200).send({ message: "success" });
});

server.post(`${withdrawalReconciledPath}-alice`, async (request, response) => {
  aliceEvts[EngineEvents.WITHDRAWAL_RECONCILED].evt.post(request.body as WithdrawalReconciledPayload);
  return response.status(200).send({ message: "success" });
});

server.post(`${conditionalTransferCreatedPath}-bob`, async (request, response) => {
  bobEvts[EngineEvents.CONDITIONAL_TRANSFER_CREATED].evt.post(request.body as ConditionalTransferCreatedPayload);
  return response.status(200).send({ message: "success" });
});

server.post(`${conditionalTransferResolvedPath}-bob`, async (request, response) => {
  bobEvts[EngineEvents.CONDITIONAL_TRANSFER_RESOLVED].evt.post(request.body as ConditionalTransferResolvedPayload);
  return response.status(200).send({ message: "success" });
});

server.post(`${depositReconciledPath}-bob`, async (request, response) => {
  bobEvts[EngineEvents.DEPOSIT_RECONCILED].evt.post(request.body as DepositReconciledPayload);
  return response.status(200).send({ message: "success" });
});

server.post(`${withdrawalCreatedPath}-bob`, async (request, response) => {
  bobEvts[EngineEvents.WITHDRAWAL_CREATED].evt.post(request.body as WithdrawalCreatedPayload);
  return response.status(200).send({ message: "success" });
});

server.post(`${withdrawalResolvedPath}-bob`, async (request, response) => {
  bobEvts[EngineEvents.WITHDRAWAL_RESOLVED].evt.post(request.body as WithdrawalResolvedPayload);
  return response.status(200).send({ message: "success" });
});

server.post(`${withdrawalReconciledPath}-bob`, async (request, response) => {
  bobEvts[EngineEvents.WITHDRAWAL_RECONCILED].evt.post(request.body as WithdrawalReconciledPayload);
  return response.status(200).send({ message: "success" });
});

server.listen(env.port, "0.0.0.0", (err, address) => {
  if (err) {
    console.error(err);
    process.exit(1);
  }
  console.log(`Server listening at ${address}`);
});<|MERGE_RESOLUTION|>--- conflicted
+++ resolved
@@ -22,12 +22,7 @@
 export const aliceEvts = {
   [EngineEvents.IS_ALIVE]: {},
   [EngineEvents.SETUP]: {},
-<<<<<<< HEAD
-  [EngineEvents.WITHDRAWAL_CREATED]: {},
-  [EngineEvents.WITHDRAWAL_RESOLVED]: {},
-  [EngineEvents.WITHDRAWAL_RECONCILED]: {},
   [EngineEvents.RESTORE_STATE_EVENT]: {},
-=======
   [EngineEvents.WITHDRAWAL_CREATED]: {
     evt: Evt.create<WithdrawalCreatedPayload>(),
     url: `${serverBase}${withdrawalCreatedPath}-alice`,
@@ -40,7 +35,6 @@
     evt: Evt.create<WithdrawalReconciledPayload>(),
     url: `${serverBase}${withdrawalReconciledPath}-alice`,
   },
->>>>>>> 76e98104
   [EngineEvents.REQUEST_COLLATERAL]: {},
   [EngineEvents.CONDITIONAL_TRANSFER_CREATED]: {
     evt: Evt.create<ConditionalTransferCreatedPayload>(),
@@ -59,12 +53,7 @@
 export const bobEvts = {
   [EngineEvents.IS_ALIVE]: {},
   [EngineEvents.SETUP]: {},
-<<<<<<< HEAD
-  [EngineEvents.WITHDRAWAL_CREATED]: {},
-  [EngineEvents.WITHDRAWAL_RESOLVED]: {},
-  [EngineEvents.WITHDRAWAL_RECONCILED]: {},
   [EngineEvents.RESTORE_STATE_EVENT]: {},
-=======
   [EngineEvents.WITHDRAWAL_CREATED]: {
     evt: Evt.create<WithdrawalCreatedPayload>(),
     url: `${serverBase}${withdrawalCreatedPath}-bob`,
@@ -77,7 +66,6 @@
     evt: Evt.create<WithdrawalReconciledPayload>(),
     url: `${serverBase}${withdrawalReconciledPath}-bob`,
   },
->>>>>>> 76e98104
   [EngineEvents.REQUEST_COLLATERAL]: {},
   [EngineEvents.CONDITIONAL_TRANSFER_CREATED]: {
     evt: Evt.create<ConditionalTransferCreatedPayload>(),
