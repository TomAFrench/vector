<<<<<<< HEAD
import { TransferNames } from "@connext/vector-types";
import { getRandomBytes32, IServerNodeService, RestServerNodeService, expect } from "@connext/vector-utils";
=======
import { TransferName, INodeService } from "@connext/vector-types";
import { getRandomBytes32, RestServerNodeService, expect } from "@connext/vector-utils";
>>>>>>> f50dd6cc
import { Wallet, utils, constants, providers, BigNumber } from "ethers";
import pino from "pino";

import { env, getRandomIndex } from "../utils";

const chainId = parseInt(Object.keys(env.chainProviders)[0]);
const provider = new providers.JsonRpcProvider(env.chainProviders[chainId]);
const wallet = Wallet.fromMnemonic(env.sugarDaddy!).connect(provider);

const logger = pino({ level: env.logLevel });
const testName = "Duet Happy";

describe(testName, () => {
  let alice: INodeService;
  let bob: INodeService;

  before(async () => {
    alice = await RestServerNodeService.connect(env.aliceUrl, logger.child({ testName }), undefined, getRandomIndex());
    expect(alice.signerAddress).to.be.a("string");
    expect(alice.publicIdentifier).to.be.a("string");
    bob = await RestServerNodeService.connect(env.bobUrl, logger.child({ testName }), undefined, getRandomIndex());
    expect(bob.signerAddress).to.be.a("string");
    expect(bob.publicIdentifier).to.be.a("string");

    let tx = await wallet.sendTransaction({ to: alice.signerAddress, value: utils.parseEther("0.1") });
    await tx.wait();
    tx = await wallet.sendTransaction({ to: bob.signerAddress, value: utils.parseEther("0.1") });
    await tx.wait();
  });

  it("alice & bob should setup a channel", async () => {
    const channelRes = await bob.requestSetup({
      chainId,
      bobIdentifier: bob.publicIdentifier,
      aliceUrl: env.aliceUrl,
      aliceIdentifier: alice.publicIdentifier,
      timeout: "10000",
    });
    expect(channelRes.getError()).to.be.undefined;
    const channel = channelRes.getValue();
    expect(channel.channelAddress).to.be.ok;
    const aliceChannel = await alice.getStateChannel({ channelAddress: channel.channelAddress });
    const bobChannel = await bob.getStateChannel({ channelAddress: channel.channelAddress });
    expect(aliceChannel.getValue()).to.deep.eq(bobChannel.getValue());
  });

  it("alice can deposit ETH into channel", async () => {
    const assetId = constants.AddressZero;
    const depositAmt = utils.parseEther("0.01");
    const channelRes = await alice.getStateChannelByParticipants({
      alice: alice.publicIdentifier,
      bob: bob.publicIdentifier,
      chainId,
    });
    const channel = channelRes.getValue()!;

    let assetIdx = channel.assetIds.findIndex(_assetId => _assetId === assetId);
    const aliceBefore = assetIdx === -1 ? "0" : channel.balances[assetIdx].amount[0];

    const depositTxRes = await alice.sendDepositTx({
      chainId: channel.networkContext.chainId,
      amount: depositAmt.toString(),
      assetId,
      channelAddress: channel.channelAddress,
    });
    expect(depositTxRes.getError()).to.be.undefined;
    await provider.waitForTransaction(depositTxRes.getValue().txHash);

    const depositRes = await alice.reconcileDeposit({
      assetId,
      channelAddress: channel.channelAddress,
    });
    expect(depositRes.getError()).to.be.undefined;
    const deposit = depositRes.getValue();

    expect(deposit.channelAddress).to.be.a("string");

    const aliceChannel = (await alice.getStateChannel({ channelAddress: channel.channelAddress })).getValue()!;
    const bobChannel = (await bob.getStateChannel({ channelAddress: channel.channelAddress })).getValue()!;

    assetIdx = aliceChannel.assetIds.findIndex(_assetId => _assetId === assetId);
    const aliceAfter = aliceChannel.balances[assetIdx].amount[0];
    expect(aliceChannel).to.deep.eq(bobChannel);

    expect(aliceAfter).to.eq(BigNumber.from(aliceBefore).add(depositAmt));
  });

  it("bob can deposit ETH into channel by sending to the channelAddress", async () => {
    const assetId = constants.AddressZero;
    const depositAmt = utils.parseEther("0.01");
    const channelRes = await bob.getStateChannelByParticipants({
      alice: alice.publicIdentifier,
      bob: bob.publicIdentifier,
      chainId,
    });
    const channel = channelRes.getValue()!;

    let assetIdx = channel.assetIds.findIndex(_assetId => _assetId === assetId);
    const bobBefore = assetIdx === -1 ? "0" : channel.balances[assetIdx].amount[1];

    const tx = await wallet.sendTransaction({ to: channel.channelAddress, value: depositAmt });
    await tx.wait();

    const depositRes = await bob.reconcileDeposit({
      assetId,
      channelAddress: channel.channelAddress,
    });
    const deposit = depositRes.getValue();

    expect(deposit.channelAddress).to.be.a("string");

    const aliceChannel = (await alice.getStateChannel({ channelAddress: channel.channelAddress })).getValue()!;
    const bobChannel = (await bob.getStateChannel({ channelAddress: channel.channelAddress })).getValue()!;

    assetIdx = bobChannel.assetIds.findIndex(_assetId => _assetId === assetId);
    const bobAfter = bobChannel.balances[assetIdx].amount[1];
    expect(aliceChannel).to.deep.eq(bobChannel);

    expect(BigNumber.from(bobBefore).add(depositAmt)).to.eq(bobAfter);
  });

  it("alice can transfer to bob and resolve the transfer", async () => {
    const assetId = constants.AddressZero;
    const transferAmt = utils.parseEther("0.005");
    const channelRes = await alice.getStateChannelByParticipants({
      alice: alice.publicIdentifier,
      bob: bob.publicIdentifier,
      chainId,
    });
    const channel = channelRes.getValue()!;

    const assetIdx = channel.assetIds.findIndex(_assetId => _assetId === assetId);
    const aliceBefore = assetIdx === -1 ? "0" : channel.balances[assetIdx].amount[0];
    const bobBefore = assetIdx === -1 ? "0" : channel.balances[assetIdx].amount[1];

    const preImage = getRandomBytes32();
    const lockHash = utils.soliditySha256(["bytes32"], [preImage]);
    const transferRes = await alice.conditionalTransfer({
      amount: transferAmt.toString(),
      assetId,
      channelAddress: channel.channelAddress,
      type: TransferNames.HashlockTransfer,
      details: {
        lockHash,
        expiry: "0",
      },
    });
    expect(transferRes.getError()).to.not.be.ok;
    const { transferId } = transferRes.getValue()!;

    const channelAfterTransfer = (await alice.getStateChannel({ channelAddress: channel.channelAddress })).getValue()!;
    const aliceAfterTransfer = assetIdx === -1 ? "0" : channelAfterTransfer.balances[assetIdx].amount[0];
    expect(aliceAfterTransfer).to.be.eq(BigNumber.from(aliceBefore).sub(transferAmt));

    const resolveRes = await bob.resolveTransfer({
      channelAddress: channel.channelAddress,
      transferResolver: {
        preImage,
      },
      transferId,
    });
    expect(resolveRes.getError()).to.not.be.ok;

    const channelAfterResolve = (await alice.getStateChannel({ channelAddress: channel.channelAddress })).getValue()!;
    const bobAfterResolve = assetIdx === -1 ? "0" : channelAfterResolve.balances[assetIdx].amount[1];
    expect(bobAfterResolve).to.be.eq(BigNumber.from(bobBefore).add(transferAmt));
  });

  it("bob can transfer to alice", async () => {
    const assetId = constants.AddressZero;
    const transferAmt = utils.parseEther("0.005");
    const channelRes = await alice.getStateChannelByParticipants({
      alice: alice.publicIdentifier,
      bob: bob.publicIdentifier,
      chainId,
    });
    const channel = channelRes.getValue()!;

    const assetIdx = channel.assetIds.findIndex(_assetId => _assetId === assetId);

    const preImage = getRandomBytes32();
    const lockHash = utils.soliditySha256(["bytes32"], [preImage]);
    const transferRes = await bob.conditionalTransfer({
      amount: transferAmt.toString(),
      assetId,
      channelAddress: channel.channelAddress,
      type: TransferNames.HashlockTransfer,
      details: {
        lockHash,
        expiry: "0",
      },
    });
    expect(transferRes.isError).to.not.be.ok;

    const channelAfterTransfer = (await alice.getStateChannel({ channelAddress: channel.channelAddress })).getValue()!;
    const aliceAfterTransfer = assetIdx === -1 ? "0" : channelAfterTransfer.balances[assetIdx].amount[0];
  });

  it("alice can withdraw eth successfully to signer address", async () => {
    // Get test constants
    const assetId = constants.AddressZero;
    const withdrawalAmount = utils.parseEther("0.005");
    const channelRes = await alice.getStateChannelByParticipants({
      alice: alice.publicIdentifier,
      bob: bob.publicIdentifier,
      chainId,
    });
    const channel = channelRes.getValue()!;
    const assetIdx = channel.assetIds.findIndex(_assetId => _assetId === assetId);
    const [preWithdrawAlice, preWithdrawBob] = channel.balances[assetIdx].amount;
    const preWithdrawMultisig = await provider.getBalance(channel.channelAddress);
    const preWithdrawWallet = await provider.getBalance(alice.signerAddress);

    // Try alice withdrawal
    const withdrawalRes = await alice.withdraw({
      channelAddress: channel.channelAddress,
      amount: withdrawalAmount.toString(),
      assetId,
      recipient: alice.signerAddress,
      fee: "0",
      meta: { reason: "Alice reclaiming" },
    });
    expect(withdrawalRes.getError()).to.be.undefined;
    const { transactionHash } = withdrawalRes.getValue()!;
    expect(transactionHash).to.be.ok;

    // Assert in-channel changes
    const postWithdrawChannel = (await alice.getStateChannel({ channelAddress: channel.channelAddress })).getValue()!;
    const [postWithdrawAlice, postWithdrawBob] = postWithdrawChannel.balances[assetIdx].amount;
    expect(postWithdrawAlice).to.be.eq(BigNumber.from(preWithdrawAlice).sub(withdrawalAmount));
    expect(postWithdrawBob).to.be.eq(preWithdrawBob);

    // Assert onchain changes
    const postWithdrawMultisig = await provider.getBalance(channel.channelAddress);
    const postWithdrawWallet = await provider.getBalance(alice.signerAddress);
    expect(postWithdrawMultisig).to.be.eq(preWithdrawMultisig.sub(withdrawalAmount));
    // Alice submits txs herself, so you cannot check equalities
    // Instead, check that the wallet balance increased by no
    // more than the withdrawal amount
    const diff = postWithdrawWallet.sub(preWithdrawWallet);
    expect(diff.lte(withdrawalAmount)).to.be.true;
  });

  it("bob can successfully withdraw from channel to external recipient", async () => {
    // Get test constants
    const assetId = constants.AddressZero;
    const withdrawalAmount = utils.parseEther("0.005");
    const recipient = Wallet.createRandom().address;
    const channelRes = await bob.getStateChannelByParticipants({
      alice: alice.publicIdentifier,
      bob: bob.publicIdentifier,
      chainId,
    });
    const channel = channelRes.getValue()!;
    const assetIdx = channel.assetIds.findIndex(_assetId => _assetId === assetId);
    const [preWithdrawAlice, preWithdrawBob] = channel.balances[assetIdx].amount;
    const preWithdrawMultisig = await provider.getBalance(channel.channelAddress);

    // Try bob withdrawal
    const withdrawalRes = await bob.withdraw({
      channelAddress: channel.channelAddress,
      amount: withdrawalAmount.toString(),
      assetId,
      recipient,
      fee: "0",
      meta: { reason: "Bob withdrawing" },
    });
    expect(withdrawalRes.getError()).to.be.undefined;
    const { transactionHash } = withdrawalRes.getValue()!;
    expect(transactionHash).to.be.ok;

    // Assert in-channel changes
    const postWithdrawChannel = (await bob.getStateChannel({ channelAddress: channel.channelAddress })).getValue()!;
    const [postWithdrawAlice, postWithdrawBob] = postWithdrawChannel.balances[assetIdx].amount;
    expect(postWithdrawBob).to.be.eq(BigNumber.from(preWithdrawBob).sub(withdrawalAmount));
    expect(postWithdrawAlice).to.be.eq(preWithdrawAlice);

    // Assert onchain changes
    const postWithdrawMultisig = await provider.getBalance(channel.channelAddress);
    const postWithdrawRecipient = await provider.getBalance(recipient);
    expect(postWithdrawMultisig).to.be.eq(preWithdrawMultisig.sub(withdrawalAmount));
    expect(postWithdrawRecipient).to.be.eq(withdrawalAmount);
  });
});<|MERGE_RESOLUTION|>--- conflicted
+++ resolved
@@ -1,10 +1,6 @@
-<<<<<<< HEAD
 import { TransferNames } from "@connext/vector-types";
-import { getRandomBytes32, IServerNodeService, RestServerNodeService, expect } from "@connext/vector-utils";
-=======
-import { TransferName, INodeService } from "@connext/vector-types";
+import { INodeService } from "@connext/vector-types";
 import { getRandomBytes32, RestServerNodeService, expect } from "@connext/vector-utils";
->>>>>>> f50dd6cc
 import { Wallet, utils, constants, providers, BigNumber } from "ethers";
 import pino from "pino";
 
