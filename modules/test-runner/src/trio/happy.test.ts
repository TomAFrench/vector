import { getRandomBytes32, RestServerNodeService, expect, delay } from "@connext/vector-utils";
import { Wallet, utils, constants, providers, BigNumber } from "ethers";
import pino from "pino";
<<<<<<< HEAD
import { TransferNames } from "@connext/vector-types";
=======
import { INodeService, TransferName } from "@connext/vector-types";
>>>>>>> f50dd6cc

import { env, getRandomIndex } from "../utils";

const chainId = parseInt(Object.keys(env.chainProviders)[0]);
const provider = new providers.JsonRpcProvider(env.chainProviders[chainId]);
const wallet = Wallet.fromMnemonic(env.sugarDaddy!).connect(provider);

const logger = pino({ level: env.logLevel });
const testName = "Trio Happy";

describe.only(testName, () => {
  let carol: INodeService;
  let dave: INodeService;
  let roger: INodeService;
  before(async () => {
    carol = await RestServerNodeService.connect(
      env.carolUrl,
      logger.child({ testName, name: "Carol" }),
      undefined,
      getRandomIndex(),
    );
    expect(carol.signerAddress).to.be.a("string");
    expect(carol.publicIdentifier).to.be.a("string");

    dave = await RestServerNodeService.connect(
      env.daveUrl,
      logger.child({ testName, name: "Dave" }),
      undefined,
      getRandomIndex(),
    );
    expect(dave.signerAddress).to.be.a("string");
    expect(dave.publicIdentifier).to.be.a("string");

    // dont use random index for roger
    roger = await RestServerNodeService.connect(env.rogerUrl, logger.child({ testName, name: "Roger" }));
    expect(roger.signerAddress).to.be.a("string");
    expect(roger.publicIdentifier).to.be.a("string");

    let tx = await wallet.sendTransaction({ to: carol.signerAddress, value: utils.parseEther("0.5") });
    await tx.wait();
    tx = await wallet.sendTransaction({ to: dave.signerAddress, value: utils.parseEther("0.5") });
    await tx.wait();
    tx = await wallet.sendTransaction({ to: roger.signerAddress, value: utils.parseEther("0.5") });
    await tx.wait();
  });

  it("roger should setup channels with carol and dave", async () => {
    let channelRes = await carol.requestSetup({
      aliceUrl: env.rogerUrl,
      aliceIdentifier: roger.publicIdentifier,
      bobIdentifier: carol.publicIdentifier,
      chainId,
      timeout: "10000",
    });
    let channel = channelRes.getValue();
    expect(channel.channelAddress).to.be.ok;
    const carolChannel = await carol.getStateChannel({ channelAddress: channel.channelAddress });
    let rogerChannel = await roger.getStateChannel({ channelAddress: channel.channelAddress });
    expect(carolChannel.getValue()).to.deep.eq(rogerChannel.getValue());

    channelRes = await dave.requestSetup({
      aliceUrl: env.rogerUrl,
      aliceIdentifier: roger.publicIdentifier,
      bobIdentifier: dave.publicIdentifier,
      chainId,
      timeout: "10000",
    });
    channel = channelRes.getValue();
    expect(channel.channelAddress).to.be.ok;
    const daveChannel = await dave.getStateChannel({ channelAddress: channel.channelAddress });
    rogerChannel = await roger.getStateChannel({ channelAddress: channel.channelAddress });
    expect(daveChannel.getValue()).to.deep.eq(rogerChannel.getValue());
  });

  it("carol can deposit ETH into channel", async () => {
    const assetId = constants.AddressZero;
    const depositAmt = utils.parseEther("0.01");
    const channelRes = await carol.getStateChannelByParticipants({
      alice: roger.publicIdentifier,
      bob: carol.publicIdentifier,
      chainId,
    });
    const channel = channelRes.getValue()!;

    let assetIdx = channel.assetIds.findIndex((_assetId: string) => _assetId === assetId);
    const carolBefore = assetIdx === -1 ? "0" : channel.balances[assetIdx].amount[1];

    const tx = await wallet.sendTransaction({ to: channel.channelAddress, value: depositAmt });
    await tx.wait();

    const depositRes = await carol.reconcileDeposit({
      assetId,
      channelAddress: channel.channelAddress,
    });
    const deposit = depositRes.getValue();

    expect(deposit.channelAddress).to.be.a("string");

    const carolChannel = (await carol.getStateChannel({ channelAddress: channel.channelAddress })).getValue()!;
    const rogerChannel = (await roger.getStateChannel({ channelAddress: channel.channelAddress })).getValue()!;

    assetIdx = carolChannel.assetIds.findIndex((_assetId: string) => _assetId === assetId);
    const carolAfter = carolChannel.balances[assetIdx].amount[1];
    expect(carolChannel).to.deep.eq(rogerChannel);

    expect(BigNumber.from(carolBefore).add(depositAmt)).to.eq(carolAfter);
  });

  it("carol can transfer ETH to dave via roger and resolve the transfer", async () => {
    const assetId = constants.AddressZero;
    const transferAmt = utils.parseEther("0.005");
    const carolChannelRes = await carol.getStateChannelByParticipants({
      alice: roger.publicIdentifier,
      bob: carol.publicIdentifier,
      chainId,
    });
    const carolChannel = carolChannelRes.getValue()!;

    const daveChannelRes = await dave.getStateChannelByParticipants({
      alice: roger.publicIdentifier,
      bob: dave.publicIdentifier,
      chainId,
    });
    const daveChannel = daveChannelRes.getValue()!;

    const carolAssetIdx = carolChannel.assetIds.findIndex(_assetId => _assetId === assetId);
    const carolBefore = carolAssetIdx === -1 ? "0" : carolChannel.balances[carolAssetIdx].amount[1];
    let daveAssetIdx = daveChannel.assetIds.findIndex(_assetId => _assetId === assetId);
    const daveBefore = daveAssetIdx === -1 ? "0" : daveChannel.balances[daveAssetIdx].amount[1];

    const preImage = getRandomBytes32();
    const lockHash = utils.soliditySha256(["bytes32"], [preImage]);
    const routingId = getRandomBytes32();
    const transferRes = await carol.conditionalTransfer({
      amount: transferAmt.toString(),
      assetId,
      channelAddress: carolChannel.channelAddress,
      type: TransferNames.HashlockTransfer,
      details: {
        lockHash,
        expiry: "0",
      },
      meta: {
        routingId,
      },
      recipient: dave.publicIdentifier,
    });
    expect(transferRes.getError()).to.not.be.ok;

    const carolChannelAfterTransfer = (
      await carol.getStateChannel({ channelAddress: carolChannel.channelAddress })
    ).getValue()!;
    const carolBalanceAfterTransfer =
      carolAssetIdx === -1 ? "0" : carolChannelAfterTransfer.balances[carolAssetIdx].amount[1];
    expect(carolBalanceAfterTransfer).to.be.eq(BigNumber.from(carolBefore).sub(transferAmt));

    // need to delay until dave gets his transfer forwarded
    // TODO: change to use events
    await delay(10_000);

    // Get daves transfer
    const daveTransfer = (
      await dave.getTransferByRoutingId({ channelAddress: daveChannel.channelAddress, routingId })
    ).getValue()!;
    const resolveRes = await dave.resolveTransfer({
      channelAddress: daveChannel.channelAddress,
      transferResolver: {
        preImage,
      },
      transferId: daveTransfer.transferId,
    });
    expect(resolveRes.getError()).to.not.be.ok;

    const channelAfterResolve = (
      await dave.getStateChannel({ channelAddress: daveChannel.channelAddress })
    ).getValue()!;
    daveAssetIdx = channelAfterResolve.assetIds.findIndex(_assetId => _assetId === assetId);
    const daveAfterResolve = channelAfterResolve.balances[daveAssetIdx].amount[1];
    expect(daveAfterResolve).to.be.eq(BigNumber.from(daveBefore).add(transferAmt));
  });
});<|MERGE_RESOLUTION|>--- conflicted
+++ resolved
@@ -1,11 +1,7 @@
 import { getRandomBytes32, RestServerNodeService, expect, delay } from "@connext/vector-utils";
 import { Wallet, utils, constants, providers, BigNumber } from "ethers";
 import pino from "pino";
-<<<<<<< HEAD
-import { TransferNames } from "@connext/vector-types";
-=======
-import { INodeService, TransferName } from "@connext/vector-types";
->>>>>>> f50dd6cc
+import { INodeService, TransferNames } from "@connext/vector-types";
 
 import { env, getRandomIndex } from "../utils";
 
