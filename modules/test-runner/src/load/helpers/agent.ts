--- conflicted
+++ resolved
@@ -305,18 +305,10 @@
       // Must create more agents
       const toCreate = config.numAgents - registeredAgents.length;
       indices = registeredAgents.map((r) => r.index).concat(Array(toCreate).fill(0).map(getRandomIndex));
-<<<<<<< HEAD
-    }
-
-    // NOTE: because connecting agents *may* send a tx, you cannot
-    // use `Promise.all` without the nonce of the tx being messed up
-    const agents = await Promise.all(indices.map((i) => Agent.connect(agentService, rogerIdentifier, i)));
-=======
       // indices = Array(config.numAgents).fill(0).map(getRandomIndex);
     }
 
     const agents = await Promise.all(indices.map((i) => Agent.connect(agentService, routerIdentifier, i)));
->>>>>>> 9d1b55b6
 
     // Create the manager
     const manager = new AgentManager(router, routerIdentifier, routerService, agents, agentService);
@@ -327,71 +319,6 @@
     return manager;
   }
 
-<<<<<<< HEAD
-  private async setupAutomaticResolve(): Promise<void> {
-    await this.agentService.on(
-      EngineEvents.CONDITIONAL_TRANSFER_CREATED,
-      async (data) => {
-        logger.debug({ ...data }, "Got conditional transfer created event");
-        // First find the agent with the proper channel address
-        const { channelAddress, transfer } = data;
-
-        // Find the agent from the recipient in routing meta
-        const { routingId } = transfer.meta;
-        // Make sure there is a routingID
-        if (!routingId) {
-          logger.warn({}, "No routingID");
-          return;
-        }
-
-        const agent = this.agents.find((a) => a.channelAddress && a.channelAddress === data.channelAddress);
-        if (!agent) {
-          logger.error(
-            { channelAddress, agents: this.agents.map((a) => a.channelAddress).join(",") },
-            "No agent found to resolve",
-          );
-          process.exit(1);
-        }
-
-        if (agent.signerAddress === transfer.initiator) {
-          // Agent is initiator, nothing to resolve
-          logger.debug(
-            { transfer: transfer.transferId, agent: agent.signerAddress },
-            "Agent is initiator, doing nothing",
-          );
-          return;
-        }
-
-        // Creation comes from router forwarding, agent is responder
-        // Find the preImage
-        const preImage = this.preImages[routingId];
-        if (!preImage) {
-          logger.error(
-            { channelAddress, transferId: transfer.transferId, routingId, preImages: JSON.stringify(this.preImages) },
-            "No preImage",
-          );
-          process.exit(1);
-        }
-
-        // Resolve the transfer
-        try {
-          logger.debug({ agent: agent.signerAddress, preImage, transfer: transfer.transferId }, "Resolving transfer");
-          await agent.resolveHashlockTransfer(transfer.transferId, preImage);
-          logger.info(
-            { transferId: transfer.transferId, channelAddress, agent: agent.publicIdentifier },
-            "Resolved transfer",
-          );
-        } catch (e) {
-          logger.error(
-            { transferId: transfer.transferId, channelAddress, agent: agent.publicIdentifier, error: e.message },
-            "Failed to resolve transfer",
-          );
-          process.exit(1);
-        }
-      },
-      (data) => this.agents.map((a) => a.channelAddress).includes(data.channelAddress),
-    );
-=======
   private setupAutomaticResolve(): void {
     this.agents.map((agent) => {
       const ret = this.agentService.on(
@@ -453,7 +380,6 @@
         agent.publicIdentifier,
       );
     });
->>>>>>> 9d1b55b6
   }
 
   // Should return function to kill cyclical transfers
