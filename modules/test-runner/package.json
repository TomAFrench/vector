--- conflicted
+++ resolved
@@ -13,15 +13,9 @@
   "author": "",
   "license": "ISC",
   "dependencies": {
-<<<<<<< HEAD
-    "@connext/vector-contracts": "0.0.6-beta.0",
-    "@connext/vector-types": "0.0.6-beta.0",
-    "@connext/vector-utils": "0.0.6-beta.0",
-=======
     "@connext/vector-contracts": "0.0.6-beta.1",
     "@connext/vector-types": "0.0.6-beta.1",
     "@connext/vector-utils": "0.0.6-beta.1",
->>>>>>> 8009bcbd
     "@ethereum-waffle/chai": "3.1.2",
     "@types/chai": "4.2.14",
     "@types/chai-as-promised": "7.1.3",
