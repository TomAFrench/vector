--- conflicted
+++ resolved
@@ -3,21 +3,15 @@
   "version": "0.0.1",
   "private": true,
   "dependencies": {
-<<<<<<< HEAD
-    "@connext/vector-browser-node": "0.0.13-beta.2",
-    "@connext/vector-types": "0.0.13-beta.2",
-    "@connext/vector-utils": "0.0.13-beta.2",
+    "@connext/vector-browser-node": "0.0.13",
+    "@connext/vector-types": "0.0.13",
+    "@connext/vector-utils": "0.0.13",
     "@ethersproject/bytes": "5.0.6",
     "@ethersproject/hdnode": "5.0.6",
     "@ethersproject/keccak256": "5.0.5",
     "@ethersproject/random": "5.0.5",
     "@ethersproject/strings": "5.0.6",
     "@ethersproject/wallet": "5.0.8",
-=======
-    "@connext/vector-browser-node": "0.0.13",
-    "@connext/vector-types": "0.0.13",
-    "@connext/vector-utils": "0.0.13",
->>>>>>> d72ce6a0
     "@types/node": "14.14.6",
     "@types/react": "16.9.53",
     "@types/react-dom": "16.9.8",
