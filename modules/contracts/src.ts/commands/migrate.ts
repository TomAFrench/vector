import { getEthProvider } from "@connext/vector-utils";
import { constants, Contract, providers, utils, Wallet } from "ethers";
import { Argv } from "yargs";

import { getAddressBook } from "../address-book";
import { artifacts } from "../artifacts";
import { cliOpts, ConstructorArgs } from "../constants";
import { isContractDeployed, deployContract } from "../deploy";

const { EtherSymbol, Zero } = constants;
const { formatEther } = utils;

export const migrate = async (wallet: Wallet, addressBookPath: string): Promise<void> => {
  ////////////////////////////////////////
  // Environment Setup

  const chainId = process?.env?.REAL_CHAIN_ID || (await wallet.provider.getNetwork()).chainId;
  const balance = await wallet.getBalance();
  const nonce = await wallet.getTransactionCount();
  const providerUrl = (wallet.provider as providers.JsonRpcProvider).connection.url;

  console.log(`\nPreparing to migrate contracts to provider ${providerUrl} w chainId: ${chainId}`);
  console.log(
    `Deployer address=${wallet.address} nonce=${nonce} balance=${formatEther(balance)}`,
  );

  if (balance.eq(Zero)) {
    throw new Error(
      `Account ${wallet.address} has zero balance on chain ${chainId}, aborting contract migration`,
    );
  }

  const addressBook = getAddressBook(addressBookPath, chainId.toString());

  ////////////////////////////////////////
  // Deploy contracts

  const deployHelper = async (name: string, args: ConstructorArgs): Promise<Contract> => {
    const savedAddress = addressBook.getEntry(name)["address"];
    if (
      savedAddress &&
      (await isContractDeployed(name, savedAddress, addressBook, wallet.provider))
    ) {
      console.log(`${name} is up to date, no action required. Address: ${savedAddress}`);
      return new Contract(savedAddress, artifacts[name].abi, wallet);
    } else {
      return await deployContract(name, args || [], wallet, addressBook);
    }
  };

  const mastercopy = await deployHelper("VectorChannel", []);
<<<<<<< HEAD
  await deployHelper("ChannelManager", [
=======
  await deployHelper("ChannelFactory", [
>>>>>>> d0660e93
    { name: "mastercopy", value: mastercopy.address },
    { name: "adjudicator", value: adjudicator.address },
  ]);

  // Transfers
  await deployHelper("TransferDefinition", []);
  await deployHelper("LinkedTransfer", []);
  await deployHelper("Withdraw", []);

  ////////////////////////////////////////
  // Print summary

  console.log("\nAll done!");
  const spent = formatEther(balance.sub(await wallet.getBalance()));
  const nTx = (await wallet.getTransactionCount()) - nonce;
  console.log(`Sent ${nTx} transaction${nTx === 1 ? "" : "s"} & spent ${EtherSymbol} ${spent}`);
};

export const migrateCommand = {
  command: "migrate",
  describe: "Migrate contracts",
  builder: (yargs: Argv): Argv => {
    return yargs
      .option("a", cliOpts.addressBook)
      .option("m", cliOpts.mnemonic)
      .option("p", cliOpts.ethProvider);
  },
  handler: async (argv: { [key: string]: any } & Argv["argv"]): Promise<void> => {
    console.log(
      `Migration started: ethprovider - ${argv.ethProvider} | addressBook - ${argv.addressBook}`,
    );
    await migrate(
      Wallet.fromMnemonic(argv.mnemonic).connect(getEthProvider(argv.ethProvider)),
      argv.addressBook,
    );
  },
};<|MERGE_RESOLUTION|>--- conflicted
+++ resolved
@@ -49,13 +49,8 @@
   };
 
   const mastercopy = await deployHelper("VectorChannel", []);
-<<<<<<< HEAD
   await deployHelper("ChannelManager", [
-=======
-  await deployHelper("ChannelFactory", [
->>>>>>> d0660e93
     { name: "mastercopy", value: mastercopy.address },
-    { name: "adjudicator", value: adjudicator.address },
   ]);
 
   // Transfers
