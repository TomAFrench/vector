--- conflicted
+++ resolved
@@ -13,7 +13,6 @@
 import { TransactionResponse } from "@ethersproject/abstract-provider";
 import { Signer } from "@ethersproject/abstract-signer";
 import { BigNumber } from "@ethersproject/bignumber";
-import { AddressZero } from "@ethersproject/constants";
 import { Contract } from "@ethersproject/contracts";
 import { JsonRpcProvider } from "@ethersproject/providers";
 import { Wallet } from "@ethersproject/wallet";
@@ -44,9 +43,7 @@
     });
   }
 
-  async sendDisputeChannelTx(
-    channelState: FullChannelState,
-  ): Promise<Result<TransactionResponse, ChainError>> {
+  async sendDisputeChannelTx(channelState: FullChannelState): Promise<Result<TransactionResponse, ChainError>> {
     const signer = this.signers.get(channelState.networkContext.chainId);
     if (!signer?._isSigner) {
       return Result.fail(new ChainError(ChainError.reasons.SignerNotFound));
@@ -65,9 +62,7 @@
     });
   }
 
-  async sendDefundChannelTx(
-    channelState: FullChannelState,
-  ): Promise<Result<TransactionResponse, ChainError>> {
+  async sendDefundChannelTx(channelState: FullChannelState): Promise<Result<TransactionResponse, ChainError>> {
     const signer = this.signers.get(channelState.networkContext.chainId);
     if (!signer?._isSigner) {
       return Result.fail(new ChainError(ChainError.reasons.SignerNotFound));
@@ -97,9 +92,7 @@
     });
   }
 
-  async sendDefundTransferTx(
-    transferState: FullTransferState,
-  ): Promise<Result<TransactionResponse, ChainError>> {
+  async sendDefundTransferTx(transferState: FullTransferState): Promise<Result<TransactionResponse, ChainError>> {
     const signer = this.signers.get(transferState.chainId);
     if (!signer?._isSigner) {
       return Result.fail(new ChainError(ChainError.reasons.SignerNotFound));
@@ -319,12 +312,8 @@
     sender: string,
     amount: string,
     assetId: string,
-<<<<<<< HEAD
-  ): Promise<Result<providers.TransactionResponse, ChainError>> {
+  ): Promise<Result<TransactionResponse, ChainError>> {
     const method = "sendDepositTx";
-=======
-  ): Promise<Result<TransactionResponse, ChainError>> {
->>>>>>> e8e0172d
     const signer = this.signers.get(channelState.networkContext.chainId);
     if (!signer?._isSigner) {
       return Result.fail(new ChainError(ChainError.reasons.SignerNotFound));
@@ -347,78 +336,7 @@
         { method, channelAddress: channelState.channelAddress, assetId, amount },
         `Deploying channel with deposit`,
       );
-<<<<<<< HEAD
       return this.sendDeployChannelTx(channelState, { amount, assetId });
-=======
-      // deploy multisig
-      const channelFactory = new Contract(
-        channelState.networkContext.channelFactoryAddress,
-        ChannelFactory.abi,
-        signer,
-      );
-
-      channelFactory.once(channelFactory.filters.ChannelCreation(), data => {
-        this.log.info({ method: "sendDepositTx" }, `Channel created event: ${JSON.stringify(data)}`);
-      });
-
-      if (assetId !== AddressZero) {
-        // approve tokens
-        const approveRes = await this.approveTokens(
-          channelState.channelAddress,
-          channelState.networkContext.channelFactoryAddress,
-          sender,
-          amount,
-          assetId,
-          channelState.networkContext.chainId,
-        );
-        if (approveRes.isError) {
-          return Result.fail(approveRes.getError()!);
-        }
-        if (approveRes.getValue()) {
-          const receipt = await approveRes.getValue()!.wait();
-          this.log.info(
-            { txHash: receipt.transactionHash, method: "sendDepositATx", assetId },
-            "Token approval confirmed",
-          );
-        }
-      }
-
-      const tx = await this.sendTxWithRetries(channelState.channelAddress, TransactionReason.deployWithDepositA, () =>
-        channelFactory.createChannelAndDepositAlice(
-          channelState.alice,
-          channelState.bob,
-          channelState.networkContext.chainId,
-          assetId,
-          amount,
-          { value: amount },
-        ),
-      );
-      if (tx.isError) {
-        this.log.error(
-          {
-            method: "sendDepositTx",
-            error: tx.getError()?.message,
-            channel: channelState.channelAddress,
-            chainId: channelState.networkContext.chainId,
-          },
-          "Error creating channel",
-        );
-        return Result.fail(
-          new ChainError(ChainError.reasons.FailedToDeploy, {
-            error: tx.getError()!.message,
-            channel: channelState.channelAddress,
-            chainId: channelState.networkContext.chainId,
-          }),
-        );
-      }
-
-      const createReceipt = await tx.getValue().wait();
-      this.log.info(
-        { txHash: createReceipt.transactionHash, method: "sendDepositATx", assetId },
-        "Channel creation confirmed",
-      );
-      return tx;
->>>>>>> e8e0172d
     }
 
     this.log.info({ method, assetId, amount }, "Channel is deployed, sending deposit");
