--- conflicted
+++ resolved
@@ -32,19 +32,8 @@
     isExecuted[withdrawHash] = true;
 
     // Validate signatures
-<<<<<<< HEAD
-    require(getAlice() == withdrawHash.verifyChannelMessage(aliceSignature), "CMCWithdraw: Invalid alice signature");
-    require(getBob() == withdrawHash.verifyChannelMessage(bobSignature), "CMCWithdraw: Invalid bob signature");
-=======
-    require(
-      withdrawHash.checkSignature(aliceSignature, alice),
-      "CMCWithdraw: Invalid alice signature"
-    );
-    require(
-      withdrawHash.checkSignature(bobSignature, bob),
-      "CMCWithdraw: Invalid bob signature"
-    );
->>>>>>> 772a084b
+    require(withdrawHash.checkSignature(aliceSignature, getAlice()), "CMCWithdraw: Invalid alice signature");
+    require(withdrawHash.checkSignature(bobSignature, getBob()), "CMCWithdraw: Invalid bob signature");
 
     // Add to totalWithdrawn
     registerTransfer(assetId, amount);
