// SPDX-License-Identifier: UNLICENSED
pragma solidity ^0.7.1;
pragma experimental ABIEncoderV2;

import "./interfaces/IAssetTransfer.sol";
import "./CMCCore.sol";
import "./lib/LibAsset.sol";
import "./lib/LibERC20.sol";
import "./lib/LibUtils.sol";
import "@openzeppelin/contracts/math/SafeMath.sol";
import "@openzeppelin/contracts/token/ERC20/IERC20.sol";

contract AssetTransfer is CMCCore, IAssetTransfer {
  using SafeMath for uint256;

  // TODO: These are ad hoc values. Confirm or find more suitable ones.
  uint256 private constant ETHER_TRANSFER_GAS_LIMIT = 10000;
  uint256 private constant ERC20_TRANSFER_GAS_LIMIT = 100000;
  uint256 private constant ERC20_BALANCEOF_GAS_LIMIT = 10000;

  mapping(address => uint256) internal totalTransferred;
  mapping(address => mapping(address => uint256)) private emergencyWithdrawableAmount;

  modifier onlySelf() {
    require(msg.sender == address(this), "AssetTransfer: NOT_SELF");
    _;
  }

  function safelyTransferEther(address payable recipient, uint256 maxAmount) private returns (bool, uint256) {
    uint256 balance = address(this).balance;
    uint256 amount = LibUtils.min(maxAmount, balance);
    (bool success, ) = recipient.call{gas: ETHER_TRANSFER_GAS_LIMIT, value: amount}("");
    return (success, success ? amount : 0);
  }

  function safelyTransferERC20(
    address assetId,
    address recipient,
    uint256 maxAmount
  ) private returns (bool, uint256) {
    (bool success, bytes memory returnData) = address(this).staticcall(
      abi.encodeWithSignature("_getOwnERC20Balance(address)", assetId)
    );
    if (!success) {
      return (false, 0);
    }

    uint256 balance = abi.decode(returnData, (uint256));
    uint256 amount = LibUtils.min(maxAmount, balance);
    (success, ) = address(this).call(
      abi.encodeWithSignature("_transferERC20(address,address,uint256)", assetId, recipient, amount)
    );

    return (success, success ? amount : 0);
  }

  function safelyTransfer(
    address assetId,
    address payable recipient,
    uint256 maxAmount
  ) private returns (bool, uint256) {
    return
      LibAsset.isEther(assetId)
        ? safelyTransferEther(recipient, maxAmount)
        : safelyTransferERC20(assetId, recipient, maxAmount);
  }

  function _getOwnERC20Balance(address assetId) external view onlySelf returns (uint256) {
    return IERC20(assetId).balanceOf{gas: ERC20_BALANCEOF_GAS_LIMIT}(address(this));
  }

  function _transferERC20(
    address assetId,
    address recipient,
    uint256 amount
  ) external onlySelf {
    require(
      LibERC20.transfer(assetId, recipient, amount, ERC20_TRANSFER_GAS_LIMIT),
      "AssetTransfer: ERC20_TRANSFER_FAILED"
    );
  }

  function registerTransfer(address assetId, uint256 amount) internal {
    totalTransferred[assetId] += amount;
  }

  function addToEmergencyWithdrawableAmount(
    address assetId,
    address owner,
    uint256 amount
  ) internal {
    emergencyWithdrawableAmount[assetId][owner] += amount;
  }

  function transferAsset(
    address assetId,
    address payable recipient,
    uint256 maxAmount
  ) internal returns (bool) {
    (bool success, uint256 amount) = safelyTransfer(assetId, recipient, maxAmount);

    if (success) {
      registerTransfer(assetId, amount);
    } else {
      addToEmergencyWithdrawableAmount(assetId, recipient, maxAmount);
    }

    return success;
  }

  function getTotalTransferred(address assetId) external override view onlyViaProxy nonReentrantView returns (uint256) {
    return totalTransferred[assetId];
  }

  function getEmergencyWithdrawableAmount(address assetId, address owner)
    external
    override
    view
    onlyViaProxy
    nonReentrantView
    returns (uint256)
  {
    return emergencyWithdrawableAmount[assetId][owner];
  }

  function emergencyWithdraw(
    address assetId,
    address owner,
    address payable recipient
  ) external override onlyViaProxy nonReentrant {
    require(
      msg.sender == owner || owner == recipient,
      "AssetTransfer: OWNER_MISMATCH"
    );

    uint256 maxAmount = emergencyWithdrawableAmount[assetId][owner];
    uint256 balance = LibAsset.getOwnBalance(assetId);
    uint256 amount = LibUtils.min(maxAmount, balance);

    // Revert if amount is 0
    require(amount > 0, "AssetTransfer: NO_OP");

    emergencyWithdrawableAmount[assetId][owner] = emergencyWithdrawableAmount[assetId][owner].sub(amount);
<<<<<<< HEAD
    registerTransfer(assetId, maxAmount);
    require(
      LibAsset.transfer(assetId, recipient, amount),
      "AssetTransfer: ASSET_TRANSFER_FAILED"
    );
=======
    registerTransfer(assetId, amount);
    require(LibAsset.transfer(assetId, recipient, amount), "AssetTransfer: Transfer failed");
>>>>>>> ab81b5fc
  }

}<|MERGE_RESOLUTION|>--- conflicted
+++ resolved
@@ -128,10 +128,7 @@
     address owner,
     address payable recipient
   ) external override onlyViaProxy nonReentrant {
-    require(
-      msg.sender == owner || owner == recipient,
-      "AssetTransfer: OWNER_MISMATCH"
-    );
+    require(msg.sender == owner || owner == recipient, "AssetTransfer: OWNER_MISMATCH");
 
     uint256 maxAmount = emergencyWithdrawableAmount[assetId][owner];
     uint256 balance = LibAsset.getOwnBalance(assetId);
@@ -141,16 +138,7 @@
     require(amount > 0, "AssetTransfer: NO_OP");
 
     emergencyWithdrawableAmount[assetId][owner] = emergencyWithdrawableAmount[assetId][owner].sub(amount);
-<<<<<<< HEAD
-    registerTransfer(assetId, maxAmount);
-    require(
-      LibAsset.transfer(assetId, recipient, amount),
-      "AssetTransfer: ASSET_TRANSFER_FAILED"
-    );
-=======
     registerTransfer(assetId, amount);
     require(LibAsset.transfer(assetId, recipient, amount), "AssetTransfer: Transfer failed");
->>>>>>> ab81b5fc
   }
-
 }