# Vector Changelog

## Next Release

- fix `defundNonce` in server node store
- expose nats 4221 by default
<<<<<<< HEAD
- implement generalized withdrawals
=======
- improve asset handling
>>>>>>> af1f4697

## @connext/{types,utils,contracts,protocol,engine,browser-node}@0.0.4

- Fix webpack configs for browser node.

## @connext/{types,utils,contracts,protocol,engine,browser-node}@0.0.3-beta.5

- add revert messages to `LibIterableMapping`.
- fix browser-node store `getChannelStateByParticipants` method.

## @connext/{types,utils,contracts,protocol,engine,browser-node}@0.0.3-beta.0

- fix bug in onchain computation of channel address.
- simplify Proxy contract.
- `@connext/vector-utils` dependency fixes.
- migrate buidler to hardhat.<|MERGE_RESOLUTION|>--- conflicted
+++ resolved
@@ -4,11 +4,8 @@
 
 - fix `defundNonce` in server node store
 - expose nats 4221 by default
-<<<<<<< HEAD
+- improve asset handling
 - implement generalized withdrawals
-=======
-- improve asset handling
->>>>>>> af1f4697
 
 ## @connext/{types,utils,contracts,protocol,engine,browser-node}@0.0.4
 
