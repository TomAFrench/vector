--- conflicted
+++ resolved
@@ -2,12 +2,9 @@
 
 ## Next Release
 
-<<<<<<< HEAD
 - \[engine\] Retry on deposit race condition
 - \[router\] Cleanup collateral transaction logic + more tests
-=======
 - \[browser-node\] make crosschain transfers idempotent
->>>>>>> fd2c2d98
 
 ## 0.1.0-rc.9
 
