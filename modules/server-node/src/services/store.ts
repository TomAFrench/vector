import {
  FullChannelState,
  Balance,
  CreateUpdateDetails,
  DepositUpdateDetails,
  ResolveUpdateDetails,
  SetupUpdateDetails,
  ChannelCommitmentData,
  FullTransferState,
  UpdateType,
  EngineEvent,
  IEngineStore,
  WithdrawCommitmentJson,
  StoredTransaction,
  TransactionReason,
  StoredTransactionStatus,
  ChannelDispute,
  TransferDispute,
} from "@connext/vector-types";
import { getRandomBytes32, getSignerAddressFromPublicIdentifier } from "@connext/vector-utils";
import {
  BalanceCreateWithoutChannelInput,
  BalanceUpsertWithWhereUniqueWithoutChannelInput,
  Channel,
  PrismaClient,
  Update,
  Balance as BalanceEntity,
  UpdateCreateInput,
  Transfer,
  TransferUpdateManyWithoutChannelInput,
  TransferCreateWithoutChannelInput,
  OnchainTransaction,
} from "@prisma/client";
import { BigNumber, providers } from "ethers";

export interface IServerNodeStore extends IEngineStore {
  registerSubscription<T extends EngineEvent>(publicIdentifier: string, event: T, url: string): Promise<void>;
  getSubscription<T extends EngineEvent>(publicIdentifier: string, event: T): Promise<string | undefined>;
  getSubscriptions(publicIdentifier: string): Promise<{ [event: string]: string }>;
  setMnemonic(mnemonic: string): Promise<void>;
  getMnemonic(): Promise<string | undefined>;
  setNodeIndex(index: number, publicIdentifier: string): Promise<void>;
  getNodeIndexes(): Promise<{ index: number; publicIdentifier: string }[]>;
  removeNodeIndexes(): Promise<void>;
}

const convertOnchainTransactionEntityToTransaction = (
  onchainEntity: OnchainTransaction & {
    channel: Channel;
  },
): StoredTransaction => {
  return {
    status: onchainEntity.status as StoredTransactionStatus,
    reason: onchainEntity.reason as TransactionReason,
    error: onchainEntity.error ?? undefined,
    channelAddress: onchainEntity.channelAddress,
    to: onchainEntity.to,
    from: onchainEntity.from,
    data: onchainEntity.data,
    value: onchainEntity.value,
    chainId: onchainEntity.chainId,
    nonce: onchainEntity.nonce,
    gasLimit: onchainEntity.gasLimit,
    gasPrice: onchainEntity.gasPrice,
    transactionHash: onchainEntity.transactionHash,
    timestamp: onchainEntity.timestamp ? BigNumber.from(onchainEntity.timestamp).toNumber() : undefined,
    raw: onchainEntity.raw ?? undefined,
    blockHash: onchainEntity.blockHash ?? undefined,
    blockNumber: onchainEntity.blockNumber ?? undefined,
    contractAddress: onchainEntity.contractAddress ?? undefined,
    transactionIndex: onchainEntity.transactionIndex ?? undefined,
    root: onchainEntity.root ?? undefined,
    gasUsed: onchainEntity.gasUsed ?? undefined,
    logsBloom: onchainEntity.logsBloom ?? undefined,
    cumulativeGasUsed: onchainEntity.cumulativeGasUsed ?? undefined,
    byzantium: onchainEntity.byzantium ?? undefined,
    logs: onchainEntity.logs ? JSON.parse(onchainEntity.logs) : undefined,
  };
};

const convertChannelEntityToFullChannelState = (
  channelEntity: Channel & {
    balances: BalanceEntity[];
    latestUpdate: Update;
  },
): FullChannelState => {
  // use the inputted assetIds to preserve order
  const assetIds = channelEntity?.assetIds ? channelEntity.assetIds.split(",") : [];

  // get balances and locked value for each assetId
  const processedDepositsA: string[] = [];
  const processedDepositsB: string[] = [];
  const balances: Balance[] = assetIds.map(assetId => {
    const balanceA = channelEntity.balances.find(
      bal => bal.assetId === assetId && bal.participant === channelEntity.participantA,
    );
    processedDepositsA.push(balanceA?.processedDeposit ?? "0");
    const balanceB = channelEntity.balances.find(
      bal => bal.assetId === assetId && bal.participant === channelEntity.participantB,
    );
    processedDepositsB.push(balanceB?.processedDeposit ?? "0");
    return {
      amount: [balanceA?.amount ?? "0", balanceB?.amount ?? "0"],
      to: [balanceA?.to ?? channelEntity.participantA, balanceB?.to ?? channelEntity.participantB],
    };
  });

  // convert db representation into details for the particular update
  let details: SetupUpdateDetails | DepositUpdateDetails | CreateUpdateDetails | ResolveUpdateDetails | undefined;
  if (channelEntity.latestUpdate) {
    switch (channelEntity.latestUpdate.type) {
      case "setup":
        details = {
          networkContext: {
            chainId: channelEntity.chainId,
            channelFactoryAddress: channelEntity.channelFactoryAddress,
            providerUrl: channelEntity.providerUrl,
          },
          timeout: channelEntity.timeout,
        } as SetupUpdateDetails;
        break;
      case "deposit":
        details = {
          totalDepositsAlice: channelEntity.latestUpdate.totalDepositsAlice,
          totalDepositsBob: channelEntity.latestUpdate.totalDepositsBob,
        } as DepositUpdateDetails;
        break;
      case "create":
        details = {
          balance: {
            to: [channelEntity.latestUpdate.transferToA!, channelEntity.latestUpdate.transferToB!],
            amount: [channelEntity.latestUpdate.transferAmountA!, channelEntity.latestUpdate.transferAmountB!],
          },
          merkleProofData: channelEntity.latestUpdate.merkleProofData!.split(","),
          merkleRoot: channelEntity.latestUpdate.merkleRoot!,
          transferDefinition: channelEntity.latestUpdate.transferDefinition!,
          transferTimeout: channelEntity.latestUpdate.transferTimeout!,
          transferId: channelEntity.latestUpdate.transferId!,
          transferEncodings: channelEntity.latestUpdate.transferEncodings!.split("$"),
          transferInitialState: JSON.parse(channelEntity.latestUpdate.transferInitialState!),
          meta: channelEntity.latestUpdate!.meta ? JSON.parse(channelEntity.latestUpdate!.meta) : undefined,
        } as CreateUpdateDetails;
        break;
      case "resolve":
        details = {
          merkleRoot: channelEntity.latestUpdate.merkleRoot!,
          transferDefinition: channelEntity.latestUpdate.transferDefinition!,
          transferId: channelEntity.latestUpdate.transferId!,
          transferResolver: JSON.parse(channelEntity.latestUpdate.transferResolver!),
        } as ResolveUpdateDetails;
        break;
    }
  }

  const channel: FullChannelState = {
    assetIds,
    balances,
    channelAddress: channelEntity.channelAddress,
    merkleRoot: channelEntity.merkleRoot,
    processedDepositsA,
    processedDepositsB,
    networkContext: {
      chainId: channelEntity.chainId,
      channelFactoryAddress: channelEntity.channelFactoryAddress,
      channelMastercopyAddress: channelEntity.channelMastercopyAddress,
      transferRegistryAddress: channelEntity.transferRegistryAddress,
      providerUrl: channelEntity.providerUrl,
    },
    nonce: channelEntity.nonce,
    alice: channelEntity.participantA,
    aliceIdentifier: channelEntity.publicIdentifierA,
    bob: channelEntity.participantB,
    bobIdentifier: channelEntity.publicIdentifierB,
    timeout: channelEntity.timeout,
    latestUpdate: {
      assetId: channelEntity.latestUpdate.assetId,
      balance: {
        amount: [channelEntity.latestUpdate.amountA, channelEntity.latestUpdate.amountB],
        to: [channelEntity.latestUpdate.toA, channelEntity.latestUpdate.toB],
      },
      channelAddress: channelEntity.channelAddress,
      details,
      fromIdentifier: channelEntity.latestUpdate.fromIdentifier,
      nonce: channelEntity.latestUpdate.nonce,
      aliceSignature: channelEntity.latestUpdate.signatureA ?? undefined,
      bobSignature: channelEntity.latestUpdate.signatureB ?? undefined,
      toIdentifier: channelEntity.latestUpdate.toIdentifier,
      type: channelEntity.latestUpdate.type,
    },
<<<<<<< HEAD
    defundNonce: channelEntity.nonce.toString(),
=======
    defundNonce: channelEntity.defundNonce.toString(),
>>>>>>> 9701e45f
    inDispute: channelEntity.inDispute,
  };
  return channel;
};

const convertTransferEntityToFullTransferState = (
  transfer: Transfer & { channel: Channel | null; createUpdate: Update | null; resolveUpdate: Update | null },
) => {
  const fullTransfer: FullTransferState = {
    inDispute: transfer.inDispute,
    channelFactoryAddress: transfer.channel!.channelFactoryAddress,
    assetId: transfer.createUpdate!.assetId,
    chainId: transfer.channel!.chainId,
    channelAddress: transfer.channel!.channelAddress!,
    balance: {
      amount: [transfer.amountA, transfer.amountB],
      to: [transfer.toA, transfer.toB],
    },
    initiator:
      transfer.createUpdate!.fromIdentifier === transfer.channel?.publicIdentifierA
        ? transfer.channel!.participantA
        : transfer.channel!.participantB,
    responder:
      transfer.createUpdate!.toIdentifier === transfer.channel?.publicIdentifierA
        ? transfer.channel!.participantA
        : transfer.channel!.participantB,
    initialStateHash: transfer.initialStateHash,
    transferDefinition: transfer.createUpdate!.transferDefinition!,
    transferEncodings: transfer.createUpdate!.transferEncodings!.split("$"),
    transferId: transfer.createUpdate!.transferId!,
    transferState: JSON.parse(transfer.createUpdate!.transferInitialState!),
    transferTimeout: transfer.createUpdate!.transferTimeout!,
    meta: transfer.createUpdate!.meta ? JSON.parse(transfer.createUpdate!.meta) : undefined,
    transferResolver: transfer.resolveUpdate?.transferResolver
      ? JSON.parse(transfer.resolveUpdate?.transferResolver)
      : undefined,
  };
  return fullTransfer;
};

export class PrismaStore implements IServerNodeStore {
  public prisma: PrismaClient;

  constructor(private readonly dbUrl?: string) {
    this.prisma = new PrismaClient({ datasources: { db: { url: dbUrl } } });
  }

  async saveChannelDispute(
    channel: FullChannelState<any>,
    channelDispute: ChannelDispute,
    transferDispute?: TransferDispute,
  ): Promise<void> {
    await this.prisma.channel.update({
      where: { channelAddress: channel.channelAddress },
      data: { inDispute: channel.inDispute },
    });
    if (transferDispute) {
      await this.prisma.transfer.update({
        where: { transferId: transferDispute.transferId },
        data: { inDispute: true },
      });
    }
  }

  async getTransactionByHash(transactionHash: string): Promise<StoredTransaction | undefined> {
    const entity = await this.prisma.onchainTransaction.findOne({
      where: { transactionHash },
      include: { channel: true },
    });
    if (!entity) {
      return undefined;
    }
    return convertOnchainTransactionEntityToTransaction(entity);
  }

  async saveTransactionResponse(
    channelAddress: string,
    reason: TransactionReason,
    response: providers.TransactionResponse,
  ): Promise<void> {
    await this.prisma.onchainTransaction.upsert({
      where: { transactionHash: response.hash },
      create: {
        status: StoredTransactionStatus.submitted,
        reason,
        transactionHash: response.hash,
        to: response.to!,
        from: response.from,
        data: response.data,
        value: response.value.toString(),
        chainId: response.chainId,
        nonce: response.nonce,
        gasLimit: response.gasLimit.toString(),
        gasPrice: response.gasPrice.toString(),
        timestamp: response.timestamp?.toString(),
        raw: response.raw,
        blockHash: response.blockHash,
        blockNumber: response.blockNumber,
        channel: {
          connect: {
            channelAddress,
          },
        },
      },
      update: {
        status: StoredTransactionStatus.submitted,
        reason,
        transactionHash: response.hash,
        to: response.to!,
        from: response.from,
        data: response.data,
        value: response.value.toString(),
        chainId: response.chainId,
        nonce: response.nonce,
        gasLimit: response.gasLimit.toString(),
        gasPrice: response.gasPrice.toString(),
        timestamp: response.timestamp?.toString(),
        raw: response.raw,
        blockHash: response.blockHash,
        blockNumber: response.blockNumber,
        channel: {
          connect: {
            channelAddress,
          },
        },
      },
      include: { channel: true },
    });
  }

  async saveTransactionReceipt(channelAddress: string, transaction: providers.TransactionReceipt): Promise<void> {
    await this.prisma.onchainTransaction.update({
      where: { transactionHash: transaction.transactionHash },
      data: {
        status: StoredTransactionStatus.mined,
        to: transaction.to,
        from: transaction.from,
        blockHash: transaction.blockHash,
        blockNumber: transaction.blockNumber,
        contractAddress: transaction.contractAddress,
        transactionIndex: transaction.transactionIndex,
        root: transaction.root,
        gasUsed: transaction.gasUsed.toString(),
        logsBloom: transaction.logsBloom,
        logs: JSON.stringify(transaction.logs),
        cumulativeGasUsed: transaction.cumulativeGasUsed.toString(),
        byzantium: transaction.byzantium,
        channel: {
          connect: {
            channelAddress,
          },
        },
      },
    });
  }

  async saveTransactionFailure(channelAddress: string, transactionHash: string, error: string): Promise<void> {
    await this.prisma.onchainTransaction.update({
      where: { transactionHash },
      data: {
        status: StoredTransactionStatus.failed,
        error,
        channel: {
          connect: { channelAddress },
        },
      },
      include: { channel: true },
    });
  }

  async getWithdrawalCommitment(transferId: string): Promise<WithdrawCommitmentJson | undefined> {
    const entity = await this.prisma.transfer.findOne({
      where: { transferId },
      include: { channel: true, createUpdate: true, resolveUpdate: true },
    });
    if (!entity) {
      return undefined;
    }

    const initialState = JSON.parse(entity.createUpdate?.transferInitialState ?? "{}");
    const resolver = JSON.parse(entity.resolveUpdate?.transferResolver ?? "{}");

    // TODO: will this return invalid jsons if the transfer is resolved
    const aliceIsInitiator =
      entity.channel!.participantA === getSignerAddressFromPublicIdentifier(entity.createUpdate!.fromIdentifier);

    return {
      aliceSignature: aliceIsInitiator ? initialState.initiatorSignature : resolver.responderSignature,
      bobSignature: aliceIsInitiator ? resolver.responderSignature : initialState.initiatorSignature,
      channelAddress: entity.channelAddressId,
      alice: entity.channel!.participantA,
      bob: entity.channel!.participantB,
      recipient: initialState.balance.to[0],
      assetId: entity.createUpdate!.assetId,
      amount: BigNumber.from(initialState.balance.amount[0])
        .sub(initialState.fee)
        .toString(),
      nonce: initialState.nonce,
    };
  }

  // eslint-disable-next-line @typescript-eslint/no-unused-vars
  saveWithdrawalCommitment(transferId: string, withdrawCommitment: WithdrawCommitmentJson): Promise<void> {
    // All information is stored in the transfer entity already (see getter)
    // So no need to save commitment explicitly
    return Promise.resolve();
  }

  async registerSubscription<T extends EngineEvent>(publicIdentifier: string, event: T, url: string): Promise<void> {
    await this.prisma.eventSubscription.upsert({
      where: {
        publicIdentifier_event: {
          event,
          publicIdentifier,
        },
      },
      create: {
        publicIdentifier,
        event,
        url,
      },
      update: {
        url,
      },
    });
  }

  async getSubscription<T extends EngineEvent>(publicIdentifier: string, event: T): Promise<string | undefined> {
    const sub = await this.prisma.eventSubscription.findOne({
      where: { publicIdentifier_event: { publicIdentifier, event } },
    });
    return sub ? sub.url : undefined;
  }

  async getSubscriptions(publicIdentifier: string): Promise<{ [event: string]: string }> {
    const subs = await this.prisma.eventSubscription.findMany({ where: { publicIdentifier } });
    return subs.reduce((s, sub) => {
      s[sub.event] = sub.url;
      return s;
    }, {} as { [event: string]: string });
  }

  getChannelCommitment(channelAddress: string): Promise<ChannelCommitmentData | undefined> {
    throw new Error("Method not implemented.");
  }

  getSchemaVersion(): Promise<number> {
    throw new Error("Method not implemented.");
  }

  updateSchemaVersion(version?: number): Promise<void> {
    throw new Error("Method not implemented.");
  }

  connect(): Promise<void> {
    return Promise.resolve();
  }

  async disconnect(): Promise<void> {
    await this.prisma.$disconnect();
  }

  async getChannelState(channelAddress: string): Promise<FullChannelState<any> | undefined> {
    const channelEntity = await this.prisma.channel.findOne({
      where: { channelAddress },
      include: { balances: true, latestUpdate: true },
    });
    if (!channelEntity) {
      return undefined;
    }

    return convertChannelEntityToFullChannelState(channelEntity);
  }

  async getChannelStateByParticipants(
    participantA: string,
    participantB: string,
    chainId: number,
  ): Promise<FullChannelState<any> | undefined> {
    const [channelEntity] = await this.prisma.channel.findMany({
      where: {
        OR: [
          {
            participantA,
            participantB,
            chainId,
          },
          {
            participantA: participantB,
            participantB: participantA,
            chainId,
          },
        ],
      },
      include: { balances: true, latestUpdate: true },
    });
    if (!channelEntity) {
      return undefined;
    }

    return convertChannelEntityToFullChannelState(channelEntity);
  }

  async getChannelStates(): Promise<FullChannelState[]> {
    const channelEntities = await this.prisma.channel.findMany({ include: { balances: true, latestUpdate: true } });
    return channelEntities.map(convertChannelEntityToFullChannelState);
  }

  async saveChannelState(
    channelState: FullChannelState,
    commitment: ChannelCommitmentData,
    transfer?: FullTransferState,
  ): Promise<void> {
    const createTransferEntity: TransferCreateWithoutChannelInput | undefined =
      channelState.latestUpdate.type === UpdateType.create
        ? {
            inDispute: false,
            channelAddressId: channelState.channelAddress,
            transferId: transfer!.transferId,
            routingId: transfer!.meta.routingId ?? getRandomBytes32(),
            amountA: transfer!.balance.amount[0],
            toA: transfer!.balance.to[0],
            amountB: transfer!.balance.amount[1],
            toB: transfer!.balance.to[1],
            initialStateHash: transfer!.initialStateHash,
          }
        : undefined;

    const activeTransfers: TransferUpdateManyWithoutChannelInput | undefined =
      channelState.latestUpdate.type === UpdateType.create
        ? {
            connectOrCreate: {
              where: {
                transferId: createTransferEntity!.transferId,
              },
              create: createTransferEntity!,
            },
          }
        : channelState.latestUpdate.type === UpdateType.resolve
        ? {
            disconnect: {
              transferId: (channelState.latestUpdate!.details as ResolveUpdateDetails).transferId,
            },
          }
        : undefined;
    // create the latest update db structure from the input data
    let latestUpdateModel: UpdateCreateInput | undefined;
    if (channelState.latestUpdate) {
      latestUpdateModel = {
        channelAddressId: channelState.channelAddress,
        fromIdentifier: channelState.latestUpdate!.fromIdentifier,
        toIdentifier: channelState.latestUpdate!.toIdentifier,
        nonce: channelState.latestUpdate!.nonce,
        signatureA: channelState.latestUpdate?.aliceSignature,
        signatureB: channelState.latestUpdate?.bobSignature,
        amountA: channelState.latestUpdate!.balance.amount[0],
        amountB: channelState.latestUpdate!.balance.amount[1],
        toA: channelState.latestUpdate!.balance.to[0],
        toB: channelState.latestUpdate!.balance.to[1],
        type: channelState.latestUpdate!.type,
        assetId: channelState.latestUpdate!.assetId,

        // details
        // deposit
        totalDepositsAlice: (channelState.latestUpdate!.details as DepositUpdateDetails).totalDepositsAlice,
        totalDepositsBob: (channelState.latestUpdate!.details as DepositUpdateDetails).totalDepositsBob,

        // create transfer
        transferInitialState: (channelState.latestUpdate!.details as CreateUpdateDetails).transferInitialState
          ? JSON.stringify((channelState.latestUpdate!.details as CreateUpdateDetails).transferInitialState)
          : undefined,

        transferAmountA: (channelState.latestUpdate!.details as CreateUpdateDetails).balance?.amount[0] ?? undefined,
        transferToA: (channelState.latestUpdate!.details as CreateUpdateDetails).balance?.to[0] ?? undefined,
        transferAmountB: (channelState.latestUpdate!.details as CreateUpdateDetails).balance?.amount[1] ?? undefined,
        transferToB: (channelState.latestUpdate!.details as CreateUpdateDetails).balance?.to[1] ?? undefined,
        merkleRoot: (channelState.latestUpdate!.details as CreateUpdateDetails).merkleRoot,
        merkleProofData: (channelState.latestUpdate!.details as CreateUpdateDetails).merkleProofData?.join(),
        transferDefinition: (channelState.latestUpdate!.details as CreateUpdateDetails).transferDefinition,
        transferEncodings: (channelState.latestUpdate!.details as CreateUpdateDetails).transferEncodings
          ? (channelState.latestUpdate!.details as CreateUpdateDetails).transferEncodings.join("$") // comma separation doesnt work
          : undefined,
        transferId: (channelState.latestUpdate!.details as CreateUpdateDetails).transferId,
        transferTimeout: (channelState.latestUpdate!.details as CreateUpdateDetails).transferTimeout,
        meta: (channelState.latestUpdate!.details as CreateUpdateDetails).meta
          ? JSON.stringify((channelState.latestUpdate!.details as CreateUpdateDetails).meta)
          : undefined,

        // resolve transfer
        transferResolver: (channelState.latestUpdate!.details as ResolveUpdateDetails).transferResolver
          ? JSON.stringify((channelState.latestUpdate!.details as ResolveUpdateDetails).transferResolver)
          : undefined,

        // if create, add createdTransfer
        createdTransfer:
          channelState.latestUpdate.type === UpdateType.create
            ? {
                connectOrCreate: {
                  where: {
                    transferId: transfer!.transferId,
                  },
                  create: createTransferEntity!,
                },
              }
            : undefined,

        // if resolve, add resolvedTransfer by transferId
        resolvedTransfer:
          channelState.latestUpdate.type === UpdateType.resolve
            ? {
                connect: {
                  transferId: (channelState.latestUpdate!.details as ResolveUpdateDetails).transferId,
                },
              }
            : undefined,
      };
    }

    // use the inputted assetIds to preserve order
    const assetIds = channelState.assetIds.join(",");

    // create the rest of the channel
    // use upsert so that it can be idempotent
    await this.prisma.channel.upsert({
      where: { channelAddress: channelState.channelAddress },
      create: {
        inDispute: false,
        assetIds,
        activeTransfers: {
          ...activeTransfers,
          disconnect: undefined,
        } as any,
        chainId: channelState.networkContext.chainId,
        channelAddress: channelState.channelAddress,
        channelFactoryAddress: channelState.networkContext.channelFactoryAddress,
        channelMastercopyAddress: channelState.networkContext.channelMastercopyAddress,
        transferRegistryAddress: channelState.networkContext.transferRegistryAddress,
        merkleRoot: channelState.merkleRoot,
        nonce: channelState.nonce,
        participantA: channelState.alice,
        participantB: channelState.bob,
        providerUrl: channelState.networkContext.providerUrl,
        publicIdentifierA: channelState.aliceIdentifier,
        publicIdentifierB: channelState.bobIdentifier,
        timeout: channelState.timeout,
        defundNonce: channelState.defundNonce,
        balances: {
          create: channelState.assetIds.reduce(
            (create: BalanceCreateWithoutChannelInput[], assetId: string, index: number) => {
              return [
                ...create,
                {
                  amount: channelState.balances[index].amount[0],
                  participant: channelState.alice,
                  to: channelState.balances[index].to[0],
                  assetId,
                  processedDeposit: channelState.processedDepositsA[index],
                },
                {
                  amount: channelState.balances[index].amount[1],
                  participant: channelState.bob,
                  to: channelState.balances[index].to[1],
                  assetId,
                  processedDeposit: channelState.processedDepositsB[index],
                },
              ];
            },
            [],
          ),
        },
        latestUpdate: {
          create: channelState.latestUpdate ? latestUpdateModel : undefined,
        },
      },
      update: {
        assetIds,
        activeTransfers,
        merkleRoot: channelState.merkleRoot,
        nonce: channelState.nonce,
        channelFactoryAddress: channelState.networkContext.channelFactoryAddress,
        latestUpdate: {
          connectOrCreate: {
            where: {
              channelAddressId_nonce: {
                channelAddressId: channelState.channelAddress,
                nonce: channelState.latestUpdate!.nonce,
              },
            },
            create: latestUpdateModel!,
          },
        },
        balances: {
          upsert: channelState.assetIds.reduce(
            (upsert: BalanceUpsertWithWhereUniqueWithoutChannelInput[], assetId: string, index: number) => {
              return [
                ...upsert,
                {
                  create: {
                    amount: channelState.balances[index].amount[0],
                    participant: channelState.alice,
                    to: channelState.balances[index].to[0],
                    processedDeposit: channelState.processedDepositsA[index],
                    assetId,
                  },
                  update: {
                    amount: channelState.balances[index].amount[0],
                    to: channelState.balances[index].to[0],
                    processedDeposit: channelState.processedDepositsA[index],
                  },
                  where: {
                    participant_channelAddress_assetId: {
                      participant: channelState.alice,
                      channelAddress: channelState.channelAddress,
                      assetId,
                    },
                  },
                },
                {
                  create: {
                    amount: channelState.balances[index].amount[1],
                    participant: channelState.bob,
                    to: channelState.balances[index].to[1],
                    processedDeposit: channelState.processedDepositsB[index],
                    assetId,
                  },
                  update: {
                    amount: channelState.balances[index].amount[1],
                    to: channelState.balances[index].to[1],
                    processedDeposit: channelState.processedDepositsB[index],
                  },
                  where: {
                    participant_channelAddress_assetId: {
                      participant: channelState.bob,
                      channelAddress: channelState.channelAddress,
                      assetId,
                    },
                  },
                },
              ];
            },
            [],
          ),
        },
      },
    });
  }

  async getActiveTransfers(channelAddress: string): Promise<FullTransferState[]> {
    const transferEntities = await this.prisma.transfer.findMany({
      where: { channelAddress },
      include: { channel: true, createUpdate: true, resolveUpdate: true },
    });
    const transfers = transferEntities.map(convertTransferEntityToFullTransferState);
    return transfers;
  }

  async getTransferState(transferId: string): Promise<FullTransferState | undefined> {
    // should be only 1, verify this is always true
    const transfer = await this.prisma.transfer.findOne({
      where: { transferId },
      include: { channel: true, createUpdate: true, resolveUpdate: true },
    });

    if (!transfer) {
      return undefined;
    }

    // not ideal, but if the channel has been detatched we need to re-attach it separatedly... todo: use join queries
    if (!transfer.channel) {
      const channel = await this.prisma.channel.findOne({ where: { channelAddress: transfer.channelAddressId } });
      transfer.channel = channel;
    }

    return convertTransferEntityToFullTransferState(transfer);
  }

  async getTransferByRoutingId(channelAddress: string, routingId: string): Promise<FullTransferState | undefined> {
    const transfer = await this.prisma.transfer.findOne({
      where: { routingId_channelAddressId: { routingId, channelAddressId: channelAddress } },
      include: { channel: true, createUpdate: true, resolveUpdate: true },
    });

    if (!transfer) {
      return undefined;
    }

    // not ideal, but if the channel has been detatched we need to re-attach it separatedly... todo: use join queries
    if (!transfer.channel) {
      const channel = await this.prisma.channel.findOne({ where: { channelAddress: transfer.channelAddressId } });
      transfer.channel = channel;
    }

    return convertTransferEntityToFullTransferState(transfer);
  }

  async getTransfersByRoutingId(routingId: string): Promise<FullTransferState[]> {
    const transfers = await this.prisma.transfer.findMany({
      where: { routingId },
      include: {
        channel: true,
        createUpdate: true,
        resolveUpdate: true,
      },
    });

    for (const transfer of transfers) {
      if (!transfer.channel) {
        const channel = await this.prisma.channel.findOne({ where: { channelAddress: transfer.channelAddressId } });
        transfer.channel = channel;
      }
    }

    return transfers.map(convertTransferEntityToFullTransferState);
  }

  async setMnemonic(mnemonic: string): Promise<void> {
    await this.prisma.configuration.upsert({
      where: {
        id: 0,
      },
      create: {
        id: 0,
        mnemonic,
      },
      update: {
        mnemonic,
      },
    });
  }

  async getMnemonic(): Promise<string | undefined> {
    const config = await this.prisma.configuration.findOne({ where: { id: 0 } });
    if (!config) {
      return undefined;
    }
    return config.mnemonic;
  }

  async setNodeIndex(index: number, publicIdentifier: string): Promise<void> {
    await this.prisma.nodeIndex.upsert({
      where: {
        index,
      },
      create: {
        index,
        publicIdentifier,
      },
      update: {
        publicIdentifier,
      },
    });
  }

  async getNodeIndexes(): Promise<{ index: number; publicIdentifier: string }[]> {
    const entries = await this.prisma.nodeIndex.findMany();
    return entries;
  }

  async removeNodeIndexes(): Promise<void> {
    await this.prisma.nodeIndex.deleteMany({});
  }

  async clear(): Promise<void> {
    await this.prisma.balance.deleteMany({});
    await this.prisma.onchainTransaction.deleteMany({});
    await this.prisma.transfer.deleteMany({});
    await this.prisma.channel.deleteMany({});
    await this.prisma.update.deleteMany({});
    await this.prisma.configuration.deleteMany({});
    await this.prisma.nodeIndex.deleteMany({});
  }
}<|MERGE_RESOLUTION|>--- conflicted
+++ resolved
@@ -187,11 +187,7 @@
       toIdentifier: channelEntity.latestUpdate.toIdentifier,
       type: channelEntity.latestUpdate.type,
     },
-<<<<<<< HEAD
-    defundNonce: channelEntity.nonce.toString(),
-=======
     defundNonce: channelEntity.defundNonce.toString(),
->>>>>>> 9701e45f
     inDispute: channelEntity.inDispute,
   };
   return channel;
