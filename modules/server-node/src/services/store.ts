--- conflicted
+++ resolved
@@ -29,11 +29,8 @@
 import { BigNumber } from "@ethersproject/bignumber";
 import { TransactionResponse, TransactionReceipt } from "@ethersproject/providers";
 
-<<<<<<< HEAD
 import { logger } from "..";
-=======
 import { config } from "../config";
->>>>>>> 28f30e66
 
 export interface IServerNodeStore extends IEngineStore {
   registerSubscription<T extends EngineEvent>(publicIdentifier: string, event: T, url: string): Promise<void>;
