--- conflicted
+++ resolved
@@ -120,13 +120,8 @@
     channelState: FullChannelState<any>,
     amount: string,
     assetId: string,
-<<<<<<< HEAD
   ): Promise<Result<providers.TransactionResponse, OnchainError>> {
-    const vectorChannel = new utils.Interface(VectorChannel.abi);
-=======
-  ): Promise<Result<providers.TransactionResponse, OnchainTransactionError>> {
     const vectorChannel = new utils.Interface(ChannelMastercopy.abi);
->>>>>>> 83be4117
     const data = vectorChannel.encodeFunctionData("depositA", [amount, assetId]);
     if (assetId === constants.AddressZero) {
       return this.onchainTransactionService.sendTx(
