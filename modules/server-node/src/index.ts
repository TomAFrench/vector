import fastify from "fastify";
import fastifyOas from "fastify-oas";
import pino from "pino";
import { VectorEngine } from "@connext/vector-engine";
import { ChannelSigner } from "@connext/vector-utils";
import { Wallet } from "ethers";
import axios from "axios";

import { NatsMessagingService } from "./services/messaging";
import { LockService } from "./services/lock";
import { PrismaStore } from "./services/store";
import { config } from "./config";
import {
  postDepositBodySchema,
  PostDepositRequestBody,
  postDepositResponseSchema,
  postLinkedTransferBodySchema,
  PostLinkedTransferRequestBody,
  postLinkedTransferResponseSchema,
  postSetupBodySchema,
  PostSetupRequestBody,
  postSetupResponseSchema,
} from "./schema";

const server = fastify();
server.register(fastifyOas, {
  swagger: {
    info: {
      title: "Vector Server-Node",
      version: "0.0.1",
    },
  },
  exposeRoute: true,
});

const logger = pino();
let vectorNode: VectorEngine;
const signer = new ChannelSigner(Wallet.fromMnemonic(config.mnemonic!).privateKey);
server.addHook("onReady", async () => {
  const messaging = new NatsMessagingService(
    {
      messagingUrl: config.natsUrl,
    },
    logger.child({ module: "NatsMessagingService" }),
    async () => {
      const r = await axios.get(`${config.authUrl}/auth/${signer.publicIdentifier}`);
      return r.data;
    },
  );
  await messaging.connect();
  vectorNode = await VectorEngine.connect(
    messaging,
    new LockService(config.redisUrl),
    new PrismaStore(),
    signer,
    config.chainProviders,
    {},
    logger.child({ module: "VectorEngine" }),
  );
});

server.get("/ping", async () => {
  return "pong\n";
});

server.post<{ Body: PostSetupRequestBody }>(
  "/setup",
  { schema: { body: postSetupBodySchema, response: postSetupResponseSchema } },
  async (request, reply) => {
    const res = await vectorNode.setup({
      counterpartyIdentifier: request.body.counterpartyIdentifier,
      timeout: request.body.timeout,
      chainId: request.body.chainId,
    });
    if (res.isError) {
      return reply.status(400).send({ message: res.getError()?.message ?? "" });
    }
    return reply.status(200).send(res.getValue());
  },
);

server.post<{ Body: PostDepositRequestBody }>(
  "/deposit",
  { schema: { body: postDepositBodySchema, response: postDepositResponseSchema } },
  async (request, reply) => {
    const res = await vectorNode.deposit({
      amount: request.body.amount,
      assetId: request.body.assetId,
      channelAddress: request.body.channelAddress,
    });
    if (res.isError) {
      return reply.status(400).send({ message: res.getError()?.message ?? "" });
    }
    return reply.status(200).send(res.getValue());
  },
);

server.post<{ Body: PostLinkedTransferRequestBody }>(
  "/linked-transfer",
  { schema: { body: postLinkedTransferBodySchema, response: postLinkedTransferResponseSchema } },
  async (request, reply) => {
    const res = await vectorNode.conditionalTransfer({
      amount: request.body.amount,
      assetId: request.body.assetId,
<<<<<<< HEAD
      channelAddress: request.body.channelAddress,
      paymentId: request.body.routingId,
=======
      channelAddress: request.body.channelId,
      conditionType: "LinkedTransfer",
>>>>>>> 9a6235ef
      meta: request.body.meta,
      recipient: request.body.recipient,
      routingId: request.body.routingId,
      details: {
        preImage: request.body.preImage,
      },
    });
    if (res.isError) {
      return reply.status(400).send({ message: res.getError()?.message ?? "" });
    }
    return reply.status(200).send(res.getValue());
  },
);

server.listen(config.port, "0.0.0.0", (err, address) => {
  if (err) {
    console.error(err);
    process.exit(1);
  }
  console.log(`Server listening at ${address}`);
});<|MERGE_RESOLUTION|>--- conflicted
+++ resolved
@@ -102,13 +102,8 @@
     const res = await vectorNode.conditionalTransfer({
       amount: request.body.amount,
       assetId: request.body.assetId,
-<<<<<<< HEAD
       channelAddress: request.body.channelAddress,
       paymentId: request.body.routingId,
-=======
-      channelAddress: request.body.channelId,
-      conditionType: "LinkedTransfer",
->>>>>>> 9a6235ef
       meta: request.body.meta,
       recipient: request.body.recipient,
       routingId: request.body.routingId,
