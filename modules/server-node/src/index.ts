--- conflicted
+++ resolved
@@ -529,12 +529,8 @@
         signerAddress: newNode.signerAddress,
       } as ServerNodeResponses.CreateNode);
     } catch (e) {
-<<<<<<< HEAD
-      return reply.status(500).send({ message: e.message, context: e.context });
-=======
-      logger.error({ message: e.message, stack: e.stack });
-      return reply.status(500).send({ message: e.message });
->>>>>>> 2f24fbc7
+      logger.error({ message: e.message, stack: e.stack });
+      return reply.status(500).send({ message: e.message });
     }
   },
 );
