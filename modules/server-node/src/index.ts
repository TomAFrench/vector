--- conflicted
+++ resolved
@@ -84,17 +84,11 @@
     const res = await vectorNode.conditionalTransfer({
       amount: request.body.amount,
       assetId: request.body.assetId,
-<<<<<<< HEAD
-      channelId: request.body.channelId,
-      routingId: request.body.routingId,
-      preImage: request.body.preImage,
-=======
       channelAddress: request.body.channelId,
-      paymentId: request.body.paymentId,
->>>>>>> 1347a71c
+      conditionType: "LinkedTransfer",
       meta: request.body.meta,
       recipient: request.body.recipient,
-      conditionType: "LinkedTransfer",
+      routingId: request.body.routingId,
       details: {
         preImage: request.body.preImage,
       },
