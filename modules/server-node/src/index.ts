--- conflicted
+++ resolved
@@ -35,32 +35,9 @@
 export let lock: ILockService;
 export const store = new PrismaStore();
 
-<<<<<<< HEAD
 export const _providers = Object.fromEntries(
   Object.entries(config.chainProviders).map(([chainId, url]: any) => [chainId, new providers.JsonRpcProvider(url)]),
 );
-=======
-  console.log(`Connecting to redis ${config.redisUrl}`);
-  const lock = await LockService.connect(config.redisUrl);
-  vectorEngine = await VectorEngine.connect(
-    messaging,
-    lock,
-    store,
-    signer,
-    vectorTx,
-    config.chainProviders,
-    config.chainAddresses,
-    logger.child({ module: "VectorEngine" }),
-  );
-
-  vectorEngine.on(EngineEvents.CONDITIONAL_TRANSFER_CREATED, async data => {
-    const url = await store.getSubscription(EngineEvents.CONDITIONAL_TRANSFER_CREATED);
-    if (url) {
-      logger.info({ url, event: EngineEvents.CONDITIONAL_TRANSFER_CREATED }, "Relaying event");
-      await Axios.post(url, data);
-    }
-  });
->>>>>>> c5485b38
 
 let defaultEngine: IVectorEngine;
 let defaultChainService: IVectorChainService;
@@ -459,13 +436,9 @@
   },
 );
 
-<<<<<<< HEAD
 server.post("/node/:index", {}, async (request, reply) => {});
 
-server.listen(config.port, "0.0.0.0", (err, address) => {
-=======
 server.listen(8000, "0.0.0.0", (err, address) => {
->>>>>>> c5485b38
   if (err) {
     console.error(err);
     process.exit(1);
