--- conflicted
+++ resolved
@@ -14,24 +14,15 @@
     "test": "ts-mocha --check-leaks --exit --timeout 60000 'src/**/*.spec.ts'"
   },
   "dependencies": {
-<<<<<<< HEAD
-    "@connext/vector-contracts": "0.0.13-beta.2",
-    "@connext/vector-protocol": "0.0.13-beta.2",
-    "@connext/vector-types": "0.0.13-beta.2",
-    "@connext/vector-utils": "0.0.13-beta.2",
+    "@connext/vector-contracts": "0.0.13",
+    "@connext/vector-protocol": "0.0.13",
+    "@connext/vector-types": "0.0.13",
+    "@connext/vector-utils": "0.0.13",
     "@ethersproject/bignumber": "5.0.10",
     "@ethersproject/bytes": "5.0.6",
     "@ethersproject/constants": "5.0.6",
     "@ethersproject/random": "5.0.5",
     "@ethersproject/wallet": "5.0.8",
-=======
-    "@connext/vector-contracts": "0.0.13",
-    "@connext/vector-protocol": "0.0.13",
-    "@connext/vector-types": "0.0.13",
-    "@connext/vector-utils": "0.0.13",
-    "@ethersproject/bignumber": "5.0.8",
-    "@ethersproject/constants": "5.0.5",
->>>>>>> d72ce6a0
     "@sinclair/typebox": "0.11.0",
     "ajv": "6.12.6",
     "evt": "1.9.2",
