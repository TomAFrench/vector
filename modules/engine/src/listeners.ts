import { WithdrawCommitment } from "@connext/vector-contracts";
import {
  ChainAddresses,
  ChannelUpdateEvent,
  ConditionalTransferCreatedPayload,
  ConditionalTransferResolvedPayload,
  DepositReconciledPayload,
  EngineEvents,
  FullChannelState,
  FullTransferState,
  IChannelSigner,
  IEngineStore,
  IMessagingService,
  IVectorChainService,
  IVectorProtocol,
  ProtocolEventName,
  ResolveUpdateDetails,
  TransferNames,
  SetupPayload,
  UpdateType,
  WithdrawalCreatedPayload,
  WithdrawalResolvedPayload,
  WITHDRAWAL_RECONCILED_EVENT,
  WithdrawState,
  IVectorChainReader,
  REQUEST_COLLATERAL_EVENT,
  ChannelRpcMethods,
  EngineParams,
  ChannelRpcMethodsResponsesMap,
  OutboundChannelUpdateError,
  Result,
  ChainError,
<<<<<<< HEAD
  EngineError,
=======
  IS_ALIVE_EVENT,
  IsAliveError,
  IsAliveResponse,
>>>>>>> 76e98104
} from "@connext/vector-types";
import { BigNumber } from "@ethersproject/bignumber";
import Pino from "pino";

import { EngineEvtContainer } from "./index";

export async function setupEngineListeners(
  evts: EngineEvtContainer,
  chainService: IVectorChainService,
  vector: IVectorProtocol,
  messaging: IMessagingService,
  signer: IChannelSigner,
  store: IEngineStore,
  chainAddresses: ChainAddresses,
  logger: Pino.BaseLogger,
  setup: (
    params: EngineParams.Setup,
  ) => Promise<
    Result<ChannelRpcMethodsResponsesMap[typeof ChannelRpcMethods.chan_setup], OutboundChannelUpdateError | Error>
  >,
  acquireRestoreLocks: (channel: FullChannelState) => Promise<Result<void, EngineError>>,
  releaseRestoreLocks: (channel: FullChannelState) => Promise<Result<void, EngineError>>,
): Promise<void> {
  // Set up listener for channel setup
  vector.on(
    ProtocolEventName.CHANNEL_UPDATE_EVENT,
    (event) => handleSetup(event, signer, vector, evts, logger),
    (event) => {
      const {
        updatedChannelState: {
          latestUpdate: { type },
        },
      } = event;
      return type === UpdateType.setup;
    },
  );

  // Set up listener for deposit reconciliations
  vector.on(
    ProtocolEventName.CHANNEL_UPDATE_EVENT,
    (event) => handleDepositReconciliation(event, signer, vector, evts, logger),
    (event) => {
      const {
        updatedChannelState: {
          latestUpdate: { type },
        },
      } = event;
      return type === UpdateType.deposit;
    },
  );

  // Set up listener for conditional transfer creations
  vector.on(
    ProtocolEventName.CHANNEL_UPDATE_EVENT,
    async (event) => await handleConditionalTransferCreation(event, store, chainService, chainAddresses, evts, logger),
    (event) => {
      const {
        updatedChannelState: {
          latestUpdate: { type },
        },
      } = event;
      return type === UpdateType.create;
    },
  );

  // Set up listener for conditional transfer resolutions
  vector.on(
    ProtocolEventName.CHANNEL_UPDATE_EVENT,
    async (event) =>
      await handleConditionalTransferResolution(event, chainAddresses, store, chainService, evts, logger),
    (event) => {
      const {
        updatedChannelState: {
          latestUpdate: { type },
        },
      } = event;
      return type === UpdateType.resolve;
    },
  );

  // Set up listener for withdrawal transfer creations
  vector.on(
    ProtocolEventName.CHANNEL_UPDATE_EVENT,
    async (event) =>
      await handleWithdrawalTransferCreation(event, signer, vector, store, evts, chainAddresses, chainService, logger),
    (event) => {
      const {
        updatedChannelState: {
          latestUpdate: { type },
        },
      } = event;
      return type === UpdateType.create;
    },
  );

  // Set up listener for withdrawal resolutions
  vector.on(
    ProtocolEventName.CHANNEL_UPDATE_EVENT,
    async (event) =>
      await handleWithdrawalTransferResolution(event, signer, store, evts, chainAddresses, chainService, logger),
    (event) => {
      const {
        updatedChannelState: {
          latestUpdate: { type },
        },
      } = event;
      return type === UpdateType.resolve;
    },
  );

  // TODO: how to monitor for withdrawal reconciliations (onchain tx submitted)
  // who will submit the transaction? should both engines watch the multisig
  // indefinitely?

<<<<<<< HEAD
  await messaging.onReceiveRestoreStateMessage(
    signer.publicIdentifier,
    async (
      restoreData: Result<{ chainId: number } | { channelAddress: string }, EngineError>,
      from: string,
      inbox: string,
    ) => {
      // If it is from yourself, do nothing
      if (from === signer.publicIdentifier) {
        return;
      }
      const method = "onReceiveRestoreStateMessage";
      logger.debug({ method }, "Handling message");

      // releases the lock, and acks to senders confirmation message
      const releaseLockAndAck = async (channelAddress: string, postToEvt = false) => {
        const channel = await store.getChannelState(channelAddress);
        if (!channel) {
          logger.error({ channelAddress }, "Failed to find channel to release lock");
          return;
        }
        await releaseRestoreLocks(channel);
        await messaging.respondToRestoreStateMessage(inbox, Result.ok(undefined));
        if (postToEvt) {
          // Post to evt
          evts[EngineEvents.RESTORE_STATE_EVENT].post({
            channelAddress: channel.channelAddress,
            aliceIdentifier: channel.aliceIdentifier,
            bobIdentifier: channel.bobIdentifier,
            chainId: channel.networkContext.chainId,
          });
        }
        return;
      };

      // Received error from counterparty
      if (restoreData.isError) {
        // releasing the lock should be done regardless of error
        logger.error({ message: restoreData.getError()!.message, method }, "Error received from counterparty restore");
        await releaseLockAndAck(restoreData.getError()!.channelAddress);
        return;
      }

      const data = restoreData.getValue();
      const [key] = Object.keys(data ?? []);
      if (key !== "chainId" && key !== "channelAddress") {
        logger.error({ data }, "Message malformed");
        return;
      }

      if (key === "channelAddress") {
        const { channelAddress } = data as { channelAddress: string };
        await releaseLockAndAck(channelAddress, true);
        return;
      }

      // Otherwise, they are looking to initiate a sync
      let channel: FullChannelState | undefined;
      const sendCannotSyncFromError = (error: string, context: any = {}) => {
        return messaging.respondToRestoreStateMessage(
          inbox,
          Result.fail(new EngineError(error, channel?.channelAddress ?? "unknown", { ...context, method })),
        );
      };

      // Get info from store to send to counterparty
      const { chainId } = data as any;
      try {
        channel = await store.getChannelStateByParticipants(signer.publicIdentifier, from, chainId);
      } catch (e) {
        return sendCannotSyncFromError("Store method failed", {
          storeMethod: "getChannelStateByParticipants",
          chainId,
          identifiers: [signer.publicIdentifier, from],
        });
      }
      if (!channel) {
        return sendCannotSyncFromError("No channel to restore from", { chainId });
      }
      let activeTransfers: FullTransferState[];
      try {
        activeTransfers = await store.getActiveTransfers(channel.channelAddress);
      } catch (e) {
        return sendCannotSyncFromError("Store method failed", {
          storeMethod: "getActiveTransfers",
          chainId,
          channelAddress: channel.channelAddress,
        });
      }

      // Acquire lock
      const res = await acquireRestoreLocks(channel);
      if (res.isError) {
        return sendCannotSyncFromError("Failed to acquire lock", {
          ...(res.getError()?.context ?? {}),
          channel: channel.channelAddress,
        });
      }

      // Send info to counterparty
      logger.debug(
        {
          channel: channel.channelAddress,
          nonce: channel.nonce,
          activeTransfers: activeTransfers.map((a) => a.transferId),
        },
        "Sending counterparty state to sync",
      );
      await messaging.respondToRestoreStateMessage(inbox, Result.ok({ channel, activeTransfers }));

      // Release lock on timeout regardless
      setTimeout(() => {
        releaseRestoreLocks(channel!);
      }, 15_000);
    },
  );
=======
  await messaging.onReceiveIsAliveMessage(signer.publicIdentifier, async (params, from, inbox) => {
    if (from === signer.publicIdentifier) {
      return;
    }
    const method = "onReceiveRequestCollateralMessage";
    if (params.isError) {
      logger.error({ error: params.getError()?.message, method }, "Error received");
      return;
    }
    logger.info({ params: params.getValue(), method, from }, "Handling message");
    const channel = await store.getChannelState(params.getValue().channelAddress);
    let response: Result<IsAliveResponse, IsAliveError>;
    if (!channel) {
      logger.error({ params: params.getValue(), method }, "Could not find channel for received isAlive message");
      response = Result.fail(new IsAliveError(IsAliveError.reasons.ChannelNotFound));
    } else {
      response = Result.ok({
        aliceIdentifier: channel.aliceIdentifier,
        bobIdentifier: channel.bobIdentifier,
        chainId: channel.networkContext.chainId,
        channelAddress: channel.channelAddress,
      });
      evts[IS_ALIVE_EVENT].post({
        aliceIdentifier: channel.aliceIdentifier,
        bobIdentifier: channel.bobIdentifier,
        chainId: channel.networkContext.chainId,
        channelAddress: channel.channelAddress,
      });
    }

    await messaging.respondToIsAliveMessage(inbox, response);
  });
>>>>>>> 76e98104

  await messaging.onReceiveRequestCollateralMessage(signer.publicIdentifier, async (params, from, inbox) => {
    const method = "onReceiveRequestCollateralMessage";
    if (params.isError) {
      logger.error({ error: params.getError()?.message, method }, "Error received");
      return;
    }
    logger.info({ params: params.getValue(), method, from }, "Handling message");

    evts[REQUEST_COLLATERAL_EVENT].post({
      ...params.getValue(),
      aliceIdentifier: signer.publicIdentifier,
      bobIdentifier: from,
    });

    await messaging.respondToRequestCollateralMessage(
      inbox,
      Result.ok({ message: "Successfully requested collateral" }),
    );
  });

  await messaging.onReceiveSetupMessage(signer.publicIdentifier, async (params, from, inbox) => {
    const method = "onReceiveSetupMessage";
    if (params.isError) {
      logger.error({ error: params.getError()?.message, method }, "Error received");
      return;
    }
    const setupInfo = params.getValue();
    logger.info({ params: setupInfo, method }, "Handling message");
    const res = await setup({
      chainId: setupInfo.chainId,
      counterpartyIdentifier: from,
      timeout: setupInfo.timeout,
      meta: setupInfo.meta,
    });
    await messaging.respondToSetupMessage(
      inbox,
      res.isError ? Result.fail(res.getError()!) : Result.ok({ channelAddress: res.getValue().channelAddress }),
    );
  });
}

function handleSetup(
  event: ChannelUpdateEvent,
  signer: IChannelSigner,
  vector: IVectorProtocol,
  evts: EngineEvtContainer,
  logger: Pino.BaseLogger,
): void {
  logger.info({ channelAddress: event.updatedChannelState.channelAddress }, "Handling setup event");
  // Emit the properly structured event
  const {
    channelAddress,
    aliceIdentifier,
    bobIdentifier,
    networkContext: { chainId },
    latestUpdate: {
      details: { meta },
    },
  } = event.updatedChannelState as FullChannelState;
  const payload: SetupPayload = {
    channelAddress,
    aliceIdentifier,
    bobIdentifier,
    chainId,
    meta,
  };
  evts[EngineEvents.SETUP].post(payload);
}

function handleDepositReconciliation(
  event: ChannelUpdateEvent,
  signer: IChannelSigner,
  vector: IVectorProtocol,
  evts: EngineEvtContainer,
  logger: Pino.BaseLogger,
): void {
  logger.info({ channelAddress: event.updatedChannelState.channelAddress }, "Handling deposit reconciliation event");
  // Emit the properly structured event
  const {
    aliceIdentifier,
    bobIdentifier,
    channelAddress,
    balances,
    assetIds,
    latestUpdate: {
      assetId,
      details: { meta },
    },
  } = event.updatedChannelState as FullChannelState;
  const payload: DepositReconciledPayload = {
    aliceIdentifier,
    bobIdentifier,
    channelAddress,
    assetId,
    channelBalance: balances[assetIds.findIndex((a) => a === assetId)],
    meta,
  };
  evts[EngineEvents.DEPOSIT_RECONCILED].post(payload);
}

async function handleConditionalTransferCreation(
  event: ChannelUpdateEvent,
  store: IEngineStore,
  chainService: IVectorChainReader,
  chainAddresses: ChainAddresses,
  evts: EngineEvtContainer,
  logger: Pino.BaseLogger,
): Promise<void> {
  const isWithdrawRes = await isWithdrawTransfer(event, chainAddresses, chainService);
  if (isWithdrawRes.isError) {
    logger.warn(
      { method: "isWithdrawRes", ...isWithdrawRes.getError()!.context },
      "Failed to determine if transfer is withdrawal",
    );
    return;
  }
  if (isWithdrawRes.getValue()) {
    return;
  }
  const {
    aliceIdentifier,
    bobIdentifier,
    assetIds,
    balances,
    channelAddress,
    networkContext: { chainId },
    latestUpdate: {
      assetId,
      details: {
        transferId,
        transferDefinition,
        meta: { routingId },
      },
    },
  } = event.updatedChannelState as FullChannelState;
  logger.info({ channelAddress }, "Handling conditional transfer create event");
  // Emit the properly structured event
  const transfer = event.updatedTransfer;
  if (!transfer) {
    logger.warn({ transferId }, "Transfer not found after creation");
    return;
  }

  const registryInfo = await chainService.getRegisteredTransferByDefinition(
    transferDefinition,
    chainAddresses[chainId].transferRegistryAddress,
    chainId,
  );
  let conditionType: string;
  if (registryInfo.isError) {
    logger.warn({ error: registryInfo.getError()!.message }, "Failed to get registry info");
    conditionType = transferDefinition;
  } else {
    conditionType = registryInfo.getValue().name;
  }

  const assetIdx = assetIds.findIndex((a) => a === assetId);
  const payload: ConditionalTransferCreatedPayload = {
    aliceIdentifier,
    bobIdentifier,
    channelAddress,
    channelBalance: balances[assetIdx],
    transfer,
    conditionType,
    activeTransferIds: event.updatedTransfers?.map((t) => t.transferId),
  };
  evts[EngineEvents.CONDITIONAL_TRANSFER_CREATED].post(payload);

  // If we should not route the transfer, do nothing
  if (!routingId || transfer.meta?.routingId !== routingId) {
    logger.warn({ transferId, routingId, meta: transfer.meta }, "Cannot route transfer");
    return;
  }

  // TODO: add automatic resolution for given transfer types
}

async function handleConditionalTransferResolution(
  event: ChannelUpdateEvent,
  chainAddresses: ChainAddresses,
  store: IEngineStore,
  chainService: IVectorChainReader,
  evts: EngineEvtContainer,
  logger: Pino.BaseLogger,
): Promise<void> {
  const isWithdrawRes = await isWithdrawTransfer(event, chainAddresses, chainService);
  if (isWithdrawRes.isError) {
    logger.warn(
      { method: "isWithdrawRes", ...isWithdrawRes.getError()!.context },
      "Failed to determine if transfer is withdrawal",
    );
    return;
  }
  if (isWithdrawRes.getValue()) {
    return;
  }
  logger.info(
    { channelAddress: event.updatedChannelState.channelAddress },
    "Handling conditional transfer resolve event",
  );
  const {
    aliceIdentifier,
    bobIdentifier,
    channelAddress,
    assetIds,
    balances,
    networkContext: { chainId },
    latestUpdate: {
      assetId,
      details: { transferDefinition },
    },
  } = event.updatedChannelState as FullChannelState;
  // Emit the properly structured event
  const registryInfo = await chainService.getRegisteredTransferByDefinition(
    transferDefinition,
    chainAddresses[chainId].transferRegistryAddress,
    chainId,
  );
  let conditionType: string;
  if (registryInfo.isError) {
    logger.warn({ error: registryInfo.getError()!.message }, "Faild to get registry info");
    conditionType = transferDefinition;
  } else {
    conditionType = registryInfo.getValue().name;
  }
  const transfer = event.updatedTransfer;
  const payload: ConditionalTransferResolvedPayload = {
    aliceIdentifier,
    bobIdentifier,
    channelAddress,
    channelBalance: balances[assetIds.findIndex((a) => a === assetId)],
    transfer: transfer!,
    conditionType,
    activeTransferIds: event.updatedTransfers?.map((t) => t.transferId),
  };
  evts[EngineEvents.CONDITIONAL_TRANSFER_RESOLVED].post(payload);
}

async function handleWithdrawalTransferCreation(
  event: ChannelUpdateEvent,
  signer: IChannelSigner,
  vector: IVectorProtocol,
  store: IEngineStore,
  evts: EngineEvtContainer,
  chainAddresses: ChainAddresses,
  chainService: IVectorChainService,
  logger: Pino.BaseLogger,
): Promise<void> {
  const isWithdrawRes = await isWithdrawTransfer(event, chainAddresses, chainService);
  if (isWithdrawRes.isError) {
    logger.warn(
      { method: "isWithdrawRes", ...isWithdrawRes.getError()!.context },
      "Failed to determine if transfer is withdrawal",
    );
    return;
  }
  if (!isWithdrawRes.getValue()) {
    return;
  }
  const method = "handleWithdrawalTransferCreation";
  // If you receive a withdrawal creation, you should
  // resolve the withdrawal with your signature
  const {
    aliceIdentifier,
    bobIdentifier,
    channelAddress,
    balances,
    assetIds,
    alice,
    bob,
    latestUpdate: {
      details: { transferId, transferInitialState },
      assetId,
      fromIdentifier,
    },
  } = event.updatedChannelState as FullChannelState;
  logger.info({ channelAddress, transferId, assetId, method }, "Started");

  // Get the recipient + amount from the transfer state
  const transfer = (await store.getTransferState(transferId))!;
  const {
    nonce,
    initiatorSignature,
    fee,
    initiator,
    responder,
    callTo,
    callData,
  } = transferInitialState as WithdrawState;

  const withdrawalAmount = transfer.balance.amount.reduce((prev, curr) => prev.add(curr), BigNumber.from(0)).sub(fee);
  logger.debug({ withdrawalAmount: withdrawalAmount.toString(), initiator, responder, fee }, "Withdrawal info");

  // Post to evt
  const assetIdx = assetIds.findIndex((a) => a === assetId);
  const payload: WithdrawalCreatedPayload = {
    aliceIdentifier,
    bobIdentifier,
    assetId,
    amount: withdrawalAmount.toString(),
    fee,
    recipient: transfer.balance.to[0],
    channelBalance: balances[assetIdx],
    channelAddress,
    transfer,
    callTo,
    callData,
  };
  evts[EngineEvents.WITHDRAWAL_CREATED].post(payload);

  // If it is not from counterparty, do not respond
  if (fromIdentifier === signer.publicIdentifier) {
    logger.info({ method }, "Waiting for counterparty sig");
    return;
  }

  // TODO: should inject validation to make sure that a withdrawal transfer
  // is properly signed before its been merged into your channel
  const commitment = new WithdrawCommitment(
    channelAddress,
    alice,
    bob,
    transfer.balance.to[0],
    assetId,
    withdrawalAmount.toString(),
    nonce,
    callTo,
    callData,
  );

  // Generate your signature on the withdrawal commitment
  const responderSignature = await signer.signMessage(commitment.hashToSign());
  await commitment.addSignatures(initiatorSignature, responderSignature);

  // Store the double signed commitment
  await store.saveWithdrawalCommitment(transferId, commitment.toJson());

  // Assume that only alice will try to submit the withdrawal to chain.
  // Alice may or may not charge a fee for this service, and both parties
  // are welcome to submit the commitment if the other party does not.

  // NOTE: if bob is the withdrawal creator and alice has charged a fee
  // for submitting the withdrawal, bob will refuse to sign the resolve
  // update until the transaction is properly submitted onchain (enforced
  // via injected validation)
  let transactionHash: string | undefined = undefined;
  if (signer.address === alice) {
    // Submit withdrawal to chain
    logger.info(
      { method, withdrawalAmount: withdrawalAmount.toString(), channelAddress },
      "Submitting withdrawal to chain",
    );
    const withdrawalResponse = await chainService.sendWithdrawTx(
      event.updatedChannelState,
      await commitment.getSignedTransaction(),
    );

    // IFF the withdrawal was successfully submitted, resolve the transfer
    // with the transactionHash in the meta
    if (!withdrawalResponse.isError) {
      transactionHash = withdrawalResponse.getValue()!.hash;
      logger.info({ method, transactionHash }, "Submitted tx");
      // Post to reconciliation evt on submission
      evts[WITHDRAWAL_RECONCILED_EVENT].post({
        aliceIdentifier,
        bobIdentifier,
        channelAddress,
        transferId,
        transactionHash,
      });
    } else {
      // log the transaction error, try to resolve with an undefined hash
      logger.warn({ error: withdrawalResponse.getError()!.message, method }, "Failed to submit tx");
    }
  }

  // Resolve withdrawal from counterparty
  // See note above re: fees + injected validation
  const resolveRes = await vector.resolve({
    transferResolver: { responderSignature },
    transferId,
    channelAddress,
    meta: { transactionHash, ...(transfer.meta ?? {}) },
  });

  // Handle the error
  if (resolveRes.isError) {
    logger.error(
      { method, error: resolveRes.getError()!.message, transferId, channelAddress, transactionHash },
      "Failed to resolve",
    );
    return;
  }

  // Withdrawal successfully resolved
  logger.info({ method, amount: withdrawalAmount.toString(), assetId, fee }, "Withdrawal resolved");
}

async function handleWithdrawalTransferResolution(
  event: ChannelUpdateEvent,
  signer: IChannelSigner,
  store: IEngineStore,
  evts: EngineEvtContainer,
  chainAddresses: ChainAddresses,
  chainService: IVectorChainService,
  logger: Pino.BaseLogger = Pino(),
): Promise<void> {
  const isWithdrawRes = await isWithdrawTransfer(event, chainAddresses, chainService);
  if (isWithdrawRes.isError) {
    logger.warn(
      { method: "isWithdrawRes", ...isWithdrawRes.getError()!.context },
      "Failed to determine if transfer is withdrawal",
    );
    return;
  }
  if (!isWithdrawRes.getValue()) {
    return;
  }
  const method = "handleWithdrawalTransferResolution";

  const {
    aliceIdentifier,
    bobIdentifier,
    channelAddress,
    balances,
    assetIds,
    alice,
    bob,
    latestUpdate: {
      details: { transferId, meta },
      assetId,
      fromIdentifier,
    },
  } = event.updatedChannelState as FullChannelState;
  logger.info({ method, channelAddress, transferId }, "Started");

  // Get the withdrawal amount
  const transfer = (await store.getTransferState(transferId)) as FullTransferState;
  if (!transfer) {
    logger.warn({ method, transferId, channelAddress }, "Could not find transfer for withdrawal resolution");
    return;
  }

  const withdrawalAmount = transfer.balance.amount
    .reduce((prev, curr) => prev.add(curr), BigNumber.from(0))
    .sub(transfer.transferState.fee);

  logger.debug(
    {
      method,
      withdrawalAmount: withdrawalAmount.toString(),
      initiator: transfer.initiator,
      responder: transfer.responder,
      fee: transfer.transferState.fee,
    },
    "Withdrawal info",
  );

  // Post to evt
  const assetIdx = assetIds.findIndex((a) => a === assetId);
  const payload: WithdrawalResolvedPayload = {
    aliceIdentifier,
    bobIdentifier,
    assetId,
    amount: withdrawalAmount.toString(),
    fee: transfer.transferState.fee,
    recipient: transfer.balance.to[0],
    channelBalance: balances[assetIdx],
    channelAddress,
    transfer,
    callTo: transfer.transferState.callTo,
    callData: transfer.transferState.callData,
  };
  evts[EngineEvents.WITHDRAWAL_RESOLVED].post(payload);

  // If it is not from counterparty, do not respond
  if (fromIdentifier === signer.publicIdentifier) {
    logger.info({ method, withdrawalAmount: withdrawalAmount.toString(), assetId }, "Completed");
    return;
  }

  // Generate our own commitment, and save the double signed version
  // NOTE: while generalized withdrawals are enabled, they have not been
  // added to the engine parameters (standard withdrawals permitted only)
  const commitment = new WithdrawCommitment(
    channelAddress,
    alice,
    bob,
    transfer.balance.to[0],
    assetId,
    withdrawalAmount.toString(),
    transfer.transferState.nonce,
  );
  await commitment.addSignatures(
    transfer.transferState.initiatorSignature,
    transfer.transferResolver!.responderSignature,
  );

  // Store the double signed commitment
  await store.saveWithdrawalCommitment(transferId, commitment.toJson());

  // Try to submit the transaction to chain IFF you are alice
  // Otherwise, alice should have submitted the tx (hash is in meta)
  if (signer.address !== alice) {
    // Withdrawal resolution meta will include the transaction hash,
    // post to EVT here
    evts[WITHDRAWAL_RECONCILED_EVENT].post({
      aliceIdentifier,
      bobIdentifier,
      channelAddress,
      transferId,
      transactionHash: meta?.transactionHash,
      meta: transfer.meta,
    });
    logger.info({ method, withdrawalAmount: withdrawalAmount.toString(), assetId }, "Completed");
    return;
  }

  // Submit withdrawal to chain
  const withdrawalResponse = await chainService.sendWithdrawTx(
    event.updatedChannelState,
    await commitment.getSignedTransaction(),
  );

  if (withdrawalResponse.isError) {
    logger.warn(
      { method, error: withdrawalResponse.getError()!.message, channelAddress, transferId },
      "Failed to submit withdraw",
    );
    return;
  }

  const tx = withdrawalResponse.getValue()!;
  // alice submitted her own withdrawal, post to evt
  evts[WITHDRAWAL_RECONCILED_EVENT].post({
    aliceIdentifier,
    bobIdentifier,
    channelAddress,
    transferId,
    transactionHash: tx.hash,
  });
  logger.info({ transactionHash: tx.hash }, "Submitted withdraw tx");
  const receipt = await tx.wait();
  logger.info({ method, transactionHash: receipt.transactionHash }, "Withdraw tx mined, completed");
}

const isWithdrawTransfer = async (
  event: ChannelUpdateEvent,
  chainAddresses: ChainAddresses,
  chainService: IVectorChainReader,
): Promise<Result<boolean, ChainError>> => {
  const {
    updatedChannelState: {
      latestUpdate: { details },
      networkContext: { chainId },
    },
  } = event;
  const withdrawInfo = await chainService.getRegisteredTransferByName(
    TransferNames.Withdraw,
    chainAddresses[chainId].transferRegistryAddress,
    chainId,
  );
  if (withdrawInfo.isError) {
    return Result.fail(withdrawInfo.getError()!);
  }
  const { definition } = withdrawInfo.getValue();
  return Result.ok((details as ResolveUpdateDetails).transferDefinition === definition);
};<|MERGE_RESOLUTION|>--- conflicted
+++ resolved
@@ -30,13 +30,10 @@
   OutboundChannelUpdateError,
   Result,
   ChainError,
-<<<<<<< HEAD
   EngineError,
-=======
   IS_ALIVE_EVENT,
   IsAliveError,
   IsAliveResponse,
->>>>>>> 76e98104
 } from "@connext/vector-types";
 import { BigNumber } from "@ethersproject/bignumber";
 import Pino from "pino";
@@ -151,7 +148,6 @@
   // who will submit the transaction? should both engines watch the multisig
   // indefinitely?
 
-<<<<<<< HEAD
   await messaging.onReceiveRestoreStateMessage(
     signer.publicIdentifier,
     async (
@@ -268,7 +264,6 @@
       }, 15_000);
     },
   );
-=======
   await messaging.onReceiveIsAliveMessage(signer.publicIdentifier, async (params, from, inbox) => {
     if (from === signer.publicIdentifier) {
       return;
@@ -301,7 +296,6 @@
 
     await messaging.respondToIsAliveMessage(inbox, response);
   });
->>>>>>> 76e98104
 
   await messaging.onReceiveRequestCollateralMessage(signer.publicIdentifier, async (params, from, inbox) => {
     const method = "onReceiveRequestCollateralMessage";
